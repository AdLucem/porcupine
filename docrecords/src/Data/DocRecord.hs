{-# LANGUAGE AllowAmbiguousTypes        #-}
{-# LANGUAGE ConstraintKinds            #-}
{-# LANGUAGE DataKinds                  #-}
{-# LANGUAGE ExplicitNamespaces         #-}
{-# LANGUAGE FlexibleContexts           #-}
{-# LANGUAGE FlexibleInstances          #-}
{-# LANGUAGE FunctionalDependencies     #-}
{-# LANGUAGE GADTs                      #-}
{-# LANGUAGE GeneralizedNewtypeDeriving #-}
{-# LANGUAGE MultiParamTypeClasses      #-}
{-# LANGUAGE OverloadedStrings          #-}
{-# LANGUAGE PatternSynonyms            #-}
{-# LANGUAGE PolyKinds                  #-}
{-# LANGUAGE RankNTypes                 #-}
{-# LANGUAGE ScopedTypeVariables        #-}
{-# LANGUAGE StandaloneDeriving         #-}
{-# LANGUAGE TupleSections              #-}
{-# LANGUAGE TypeApplications           #-}
{-# LANGUAGE TypeFamilies               #-}
{-# LANGUAGE TypeOperators              #-}
{-# LANGUAGE UndecidableInstances       #-}
{-# LANGUAGE ViewPatterns               #-}
{-# OPTIONS_GHC -Wall #-}
{-# OPTIONS_GHC -Wno-unticked-promoted-constructors #-}
{-# OPTIONS_GHC -Wno-incomplete-patterns #-}
{-# OPTIONS_GHC -Wno-orphans #-}
{-# OPTIONS_GHC -Wno-redundant-constraints #-} -- FIXME: shouldn't need this

-----------------------------------------------------------------------------
-- |
-- Module :  "Data.DocRecord"
--
-- This modules provides extensible records where each field includes a
-- documentation.
--
-----------------------------------------------------------------------------

module Data.DocRecord
  (
  -- * Examples
  -- $setup
  -- * Re-Exports
    module Data.Vinyl.Core
  , module Data.Vinyl.Lens
  , module Data.Vinyl.Derived
  , module Data.Vinyl.Curry
  , type (++)
  , type AllFst, type AllSnd
  -- * Types
  , PathWithType(..)
  , FieldWithTag, fieldTag
  , HasDocumentation(..)
  , Field(..)
  , Tagged(..)
  , WithDoc
  , PossiblyEmpty(..)
  , PossiblyEmptyField
  , pattern PEField
  , type DocField
  , pattern DocField
  , DocRec
  , FieldTypes
  , IdentityField
  , NamedField(..)
  , NamedFieldTag(..)
  , MissingValueReason(..)
  , IntermediaryLevel
  , FlattenedLevel
  , HasField, Includes, EquivalentTo
  , type Difference, type Intersection
  , ToJSONFields
  , RecBijection(..)
  , ShowPath(..)
  , ApplyRec(..)
  , MD(..)
  , type Fst
  , type Snd
  -- * Utils
  , removeDoc
  , withoutDef
  , getPossiblyEmpty
  , chooseHighestPriority
  , fld
  , runcurryF
  , runcurryAF
  , docField
  , itmLevel
  , fieldPath
  , fieldPathList
  , fieldFromDef
  , fieldNoDef
  , singleton
  , useDef
  , fromJSONAs
  , (^^.), (^^?), (^^?!), (%%~), (..~)
  , renamedAs
  , rsubset, rcast, rreplace
  , rcastAs, rsplit, rsplitFrom, rdifference, rintersection
  , PrefixPath(..), rinclude, (-.)
  , rdrill
  , rsplitDrill
  , rfoldSubset
  , funder
  , runder
  , (-/)
  , withSameFields
  , (&:)
  , recFrom
  , invertRecBij, (<<|>>), bijectField, bijectField', renameField, addConstField
  , bijectUnder
  ) where

import           Control.Applicative
import qualified Control.Category     as Cat
import qualified Control.Lens         as L
import           Data.Aeson
import           Data.Default
import qualified Data.HashMap.Strict  as HM
import           Data.Maybe           (fromMaybe)
import           Data.Proxy
import qualified Data.Text            as T
import           Data.Typeable
import           Data.Vinyl.Core
import           Data.Vinyl.Curry
<<<<<<< HEAD
import           Data.Vinyl.Derived   hiding (rfield, (=:), ElField, HasField)
=======
import           Data.Vinyl.Derived   hiding (Field, HasField, rfield, (=:))
import qualified Data.Vinyl.Functor   as F
>>>>>>> b252a984
import           Data.Vinyl.Lens      (RElem, RSubset, rlens)
import qualified Data.Vinyl.Lens      as VL
import           Data.Vinyl.TypeLevel hiding (Fst, Snd)
import           GHC.Exts             (Constraint)
import           GHC.TypeLits         (ErrorMessage (..), KnownSymbol, Symbol,
                                       TypeError, symbolVal)

-- $setup
-- Here is an example of use:
--
-- >>> :set -XDataKinds -XTypeApplications -XOverloadedStrings
-- >>> import Data.Function ((&))
-- >>> import qualified Data.Text.IO as T
-- >>> import Data.Aeson (toJSON)
-- >>> let age  = docField   @"age"  @Int    12  "This is the field giving the age"
-- >>> let size = docField   @"size" @Double 130 "This is the field giving the size (in cm)"
-- >>> let name = fieldNoDef @"name" @String     "This is the field giving the name"
-- >>> let defaultPerson = age :& name :& size :& RNil
-- >>> let namedDefault = name ..~ "Bernard" $ defaultPerson
-- >>> defaultPerson
-- {age =: 12
-- , name (empty: NoDefault)
-- , size =: 130.0
-- }
--
-- A DocRec can be serialized/deserialized to/from Json or Yaml.
--
-- >>> let j = toJSON namedDefault
-- >>> j
-- Object (fromList [("size",Number 130.0),("age",Number 12.0),("name",String "Bernard")])
--
-- >>> fromJSONAs defaultPerson j
-- Success {age =: 12
-- , name =: "Bernard"
-- , size =: 130.0
-- }

-- | Explains why a fields contains no value
data MissingValueReason = NoDefault | MissingValueInJSON
  deriving (Show, Eq, Ord)

-- | Wraps a field so that it can have no value
newtype PossiblyEmpty a = PE (Either MissingValueReason a)
  deriving (Functor, Applicative)

instance (Eq a) => Eq (PossiblyEmpty a) where
  PE (Right a) == PE (Right b) = a == b
  PE (Left _) == PE (Left _) = True
  _ == _ = False
instance Ord a => Ord (PossiblyEmpty a) where
  PE (Right a) `compare` PE (Right b) = a `compare` b
  PE (Left _) `compare` PE (Left _) = EQ
  _ `compare` _ = LT
instance (Show (f (s:|:a)), ShowPath s)
      => Show (PossiblyEmpty (f (s:|:a))) where
  show x = case x of
    PE (Right a) -> show a
    PE (Left r)  ->
      T.unpack (showPath (Proxy @s)) ++ " (empty: " ++ show r ++ ")\n"

-- | Wraps a field and gives it some tag
data Tagged tag a = Tagged { tagFromTagged   :: tag
                           , valueFromTagged :: a }

-- | Wraps a field and gives it some documentation
type WithDoc = Tagged T.Text

instance (Eq a) => Eq (Tagged tag a) where
  Tagged _ a == Tagged _ b = a == b
instance (Ord a) => Ord (Tagged tag a) where
  Tagged _ a `compare` Tagged _ b = a `compare` b
instance (Show a) => Show (Tagged tag a) where
  show (Tagged _ a) = show a
instance Functor (Tagged tag) where
  fmap f (Tagged d a) = Tagged d (f a)
instance (Monoid tag) => Applicative (Tagged tag) where
  pure = Tagged mempty
  Tagged t1 f <*> Tagged t2 x = Tagged (t1<>t2) (f x)

-- | When two fields are tagged with an Ord, return the field with the highest
-- one. Right field is returned if both tags are equal.
chooseHighestPriority
  :: Ord a
  => F.Compose (Tagged a) f x
  -> F.Compose (Tagged a) f x
  -> F.Compose (Tagged a) f x
chooseHighestPriority f1@(F.Compose (Tagged s1 _))
                      f2@(F.Compose (Tagged s2 _)) =
  if s2 >= s1 then f2 else f1

-- | Just a type-level tuple, for easier to read type signatures
data PathWithType a b = a :|: b

-- | The most basic field. We don't use ElField from vinyl so we can use the
-- PathWithType kind instead of tuple and paths instead of just names.
data Field (pathAndType :: ( PathWithType [Symbol] * )) where
  Field :: (ShowPath s) => !t -> Field (s :|: t)

deriving instance (Eq a) => Eq (Field (s:|:a))
deriving instance (Ord a) => Ord (Field (s:|:a))
instance (Show t, ShowPath s) => Show (Field (s:|:t)) where
  show (Field x) =
    T.unpack (showPath (Proxy @s)) ++ " =: " ++ show x ++ "\n"

-- instance (Show (f (g a))) => Show (F.Compose f g a) where
--   show (F.Compose x) = show x

type PossiblyEmptyField = F.Compose PossiblyEmpty Field

peToMb :: (NamedField field, ShowPath s) => Either r (field (s:|:a)) -> Maybe a
peToMb (Left _)  = Nothing
peToMb (Right f) = f L.^. rfield

peFromMb
  :: (ShowPath s, NamedField field)
  => Maybe a -> Either MissingValueReason (field (s ':|: a))
peFromMb Nothing  = Left NoDefault
peFromMb (Just x) = Right $ fromValue x

pattern PEField
  :: ( NamedField f, ShowPath s)
  => Maybe a -> F.Compose PossiblyEmpty f (s:|:a)
pattern PEField v <- F.Compose (PE (peToMb -> v)) where
  PEField v = F.Compose (PE (peFromMb v))

type DocField = F.Compose WithDoc PossiblyEmptyField

removeDoc :: F.Compose WithDoc f st -> f st
removeDoc (F.Compose (Tagged _ x)) = x

withoutDef :: F.Compose WithDoc (F.Compose PossiblyEmpty f) st
           -> F.Compose WithDoc (F.Compose PossiblyEmpty f) st
withoutDef (DocField doc _) = DocField doc (Left NoDefault)

getPossiblyEmpty
  :: F.Compose PossiblyEmpty f st -> Either MissingValueReason (f st)
getPossiblyEmpty (F.Compose (PE x)) = x

pattern DocField :: T.Text
                 -> Either MissingValueReason (g x)
                 -> F.Compose WithDoc (F.Compose PossiblyEmpty g) x
pattern DocField doc mbf = F.Compose (Tagged doc (F.Compose (PE mbf)))

-- | A extensible record of documented fields with values
type DocRec = Rec DocField

-- | To forget the field paths and get only the field types
type family FieldTypes rs where
  FieldTypes '[] = '[]
  FieldTypes ((s:|:t) : rs) = t : FieldTypes rs

fieldPathList :: forall st p. (ShowPath (Fst st)) => p st -> [T.Text]
fieldPathList _ = showPathList (Proxy @(Fst st))

fieldPath :: forall st p. (ShowPath (Fst st)) => p st -> T.Text
fieldPath _ = showPath (Proxy @(Fst st))

class ShowPath p where
  showPathList :: proxy p -> [T.Text]
  showPath :: proxy p -> T.Text
  showPath p = T.intercalate (T.pack ".") (showPathList p)
instance ShowPath '[] where
  showPathList _ = []
instance (ShowPath ps, KnownSymbol p) => ShowPath (p ': ps) where
  showPathList _ = T.pack (symbolVal (Proxy @p)) : showPathList (Proxy @ps)

-- | Creates missing levels of the json tree upon traversing
jsonAtPath :: [T.Text] -> L.Lens' (Maybe Value) (Maybe Value)
jsonAtPath [] f x = f x
jsonAtPath (p:ps) f val = rebuild <$> recur
  where
    (obj, recur) = case val of
      Just (Object o) -> (o,        jsonAtPath ps f $ HM.lookup p o)
      _               -> (HM.empty, jsonAtPath ps f $ Just $ Object HM.empty)
    rebuild Nothing  = Just $ Object $ HM.delete p obj
    rebuild (Just v) = Just $ Object $ HM.insert p v obj

instance FromJSON (Rec PossiblyEmptyField '[]) where
  parseJSON (Object _) = pure RNil
  parseJSON _          = mempty
instance (FromJSON t, FromJSON (Rec PossiblyEmptyField rs), ShowPath s)
  => FromJSON (Rec PossiblyEmptyField ((s:|:t) ': rs)) where
  parseJSON v = rebuild <$> parseField (L.view (jsonAtPath p) (Just v))
                        <*> parseJSON @(Rec PossiblyEmptyField rs) v
    where p = showPathList (Proxy @s)
          rebuild mbV rest = F.Compose (PE (Field <$> mbV)) :& rest
          parseField mbX = if x == Null  -- We allow unexisting values
                           then parsing <|> pure (Left MissingValueInJSON)
                           else parsing  -- But not values with a bad type
            where parsing = Right <$> parseJSON x
                  x = maybe Null id mbX

-- | Just sets the docstrings to empty
instance (RMap rs, FromJSON (Rec PossiblyEmptyField rs)) => FromJSON (Rec DocField rs) where
  parseJSON v = rmap toDoc <$> parseJSON v
    where toDoc = F.Compose . Tagged ""

-- | Just a shortcut to fix the record type that we are expecting in return
--
-- >>> let (Success p) = fromJSONAs defaultPerson j
-- >>> p
-- {age =: 12
-- , name =: "Bernard"
-- , size =: 130.0
-- }
--
-- @
--          ^^^ At this step (when pattern matching on Success)
--           we can re-order the fields of defaultPerson
--           or even get just a subset of them
-- @
--
fromJSONAs :: (FromJSON x) => x -> Value -> Result x
fromJSONAs _ = fromJSON

type family Fst a where
  Fst (a:|:b) = a
type family Snd a where
  Snd (a:|:b) = b
type family AllFst c p :: Constraint where
  AllFst c (r ': rs) = (c (Fst r), AllFst c rs)
  AllFst c '[] = ()
type family AllSnd c p :: Constraint where
  AllSnd c (r ': rs) = (c (Snd r), AllSnd c rs)
  AllSnd c '[] = ()

instance (ToJSON `AllSnd` rs, ShowPath `AllFst` rs)
      => ToJSON (Rec PossiblyEmptyField rs) where
  toJSON RNil = Object mempty
  toJSON x = into (Object mempty) x --object . toPairs
    where
      into :: forall rs'. (ToJSON `AllSnd` rs', ShowPath `AllFst` rs')
           => Value -> Rec PossiblyEmptyField rs' -> Value
      into o RNil = o
      into o (field@(F.Compose (PE innerField)) :& fs) = into
        (fromMaybe (error "Should not happen!") $
            L.set (jsonAtPath $ fieldPathList field)
                  (Just $ case innerField of
                     Right (Field v) -> toJSON v
                     Left _          -> Null)
                  (Just o))
        fs

-- | Just ignores the docstrings
instance (RMap rs, ToJSON `AllSnd` rs, ShowPath `AllFst` rs)
      => ToJSON (Rec DocField rs) where
  toJSON = toJSON . rmap removeDoc

-- | A shortcut to ensure all fields in list are convertible to JSON
type ToJSONFields fields =
  (ToJSON `AllSnd` fields, Typeable `AllSnd` fields, ShowPath `AllFst` fields)

-- | Displays all the field names, types, and documentation contained in a record
--
-- >>> T.putStrLn $ showDocumentation defaultPerson
-- age (Int) : This is the field giving the age
-- name ([Char]) : This is the field giving the name
-- size (Double) : This is the field giving the size (in cm)
class HasDocumentation a where
  showDocumentation :: a -> T.Text

instance (ShowPath `AllFst` rs, Typeable `AllSnd` rs)
      => HasDocumentation (Rec (F.Compose WithDoc field) rs) where
  showDocumentation (f :& fs) =
    showF f <> case fs of
                 (_ :& _) -> "\n" <> showDocumentation fs
                 RNil     -> ""
    where
      showF :: forall r. (ShowPath (Fst r), Typeable (Snd r))
            => F.Compose WithDoc field r -> T.Text
      showF (F.Compose (Tagged  doc _)) =
        showPath (Proxy @(Fst r)) <> " (" <>
        T.pack (show $ typeRep $ Proxy @(Snd r)) <> ") : " <>
        doc
  showDocumentation RNil = ""

-- | Redefines @rfield@ and @(=:)@ from Data.Vinyl.Derived so they can work over
-- different kinds of fields.
class NamedField field where
  -- | Lens to the payload of a field
  rfield :: (ShowPath s) => L.Lens (field (s :|: a)) (field (s :|: b)) (Maybe a) (Maybe b)

  -- | Construct a NamedField from a value
  fromValue :: (ShowPath s) => a -> field (s :|: a)

  -- | Transform the value inside the field if there is one
  mapField :: (ShowPath s)
           => (t -> t') -> field (s:|:t) -> field (s:|:t')
  mapField = L.over (rfield . L._Just)
  {-# INLINE mapField #-}

  -- | Shorthand to create a NamedField with a single field, using a DocField as
  -- an example.
  (=:) :: (ShowPath s) => DocField (s :|: a) -> a -> Rec field '[ s :|: a ]
  infixl 7 =:
  _ =: x = fromValue x :& RNil
  {-# INLINE (=:) #-}

  changePath :: (ShowPath s') => field (s:|:a) -> field (s':|:a)

type family FieldDirectlyContainsTag tag field where
  FieldDirectlyContainsTag tag (F.Compose (Tagged tag) f) = True
  FieldDirectlyContainsTag _ _ = False

-- | Extra argument to avoid overlapping instances
class (hasTag ~ FieldDirectlyContainsTag tag field) => FieldWithTag_ tag field hasTag where
  -- | Retrieves or modifies a tag (documentation, source...) within a field
  fieldTag :: L.Traversal' (field r) tag

-- | Tells whether 'fieldTag' can be used on a Field
type FieldWithTag tag field = FieldWithTag_ tag field (FieldDirectlyContainsTag tag field)

-- | Change the name of a field from the name of another
renamedAs :: (ShowPath s', NamedField f) => proxy (s':|:a) -> f (s:|:a) -> f (s':|:a)
renamedAs _ = changePath

instance NamedField Field where
  rfield f (Field v) = Field . fromM <$> f (Just v)
    where fromM (Just v') = v'
          fromM _         = error "Cannot remove a Field's value!"
  {-# INLINE rfield #-}
  fromValue = Field
  changePath (Field v) = Field v

instance (NamedField f) => NamedField (F.Compose PossiblyEmpty f) where
  rfield f (F.Compose (PE field)) = F.Compose . PE <$> inspect field
    where
      inspect (Right inner) = rebuild NoDefault (setInner inner) <$> f (L.view rfield inner)
      inspect (Left r)      = rebuild r fromValue <$> f Nothing
      setInner inner x = L.set rfield (Just x) inner
      rebuild reason _   Nothing  = Left reason
      rebuild _ updInner (Just x) = Right $ updInner x
  fromValue = F.Compose . PE . Right . fromValue
  changePath (F.Compose (PE x)) = F.Compose $ PE $ case x of
    Left r  -> Left r
    Right f -> Right $ changePath f

instance (FieldWithTag tag g)
  => FieldWithTag_ tag (F.Compose PossiblyEmpty g) False where
  fieldTag fn (F.Compose (PE (Right f))) =
    F.Compose . PE . Right <$> fieldTag fn f
  fieldTag _ field = pure field

-- | Tells the default tag to apply when creating a Field with 'fromValue'
class NamedFieldTag tag where
  -- | Tells the default tag to apply when creating a Field with 'fromValue'
  defaultTag :: tag
  -- | Permits to possibly keep the doc when setting a field
  tagFromDoc :: T.Text -> tag

instance NamedFieldTag T.Text where
  defaultTag = ""
  tagFromDoc = id

instance (NamedField f, NamedFieldTag tag) => NamedField (F.Compose (Tagged tag) f) where
  rfield = (\f (F.Compose (Tagged d x)) ->
               F.Compose . Tagged d <$> f x) . rfield
  {-# INLINE rfield #-}
  fromValue = F.Compose . Tagged defaultTag . fromValue
  changePath (F.Compose (Tagged d x)) = F.Compose (Tagged d (changePath x))
  -- | We redefine (=:) so as to keep the doc:
  F.Compose (Tagged d _) =: v = F.Compose (Tagged (tagFromDoc d) (fromValue v)) :& RNil

instance FieldWithTag_ tag Field False where
  fieldTag _ f = pure f

instance FieldWithTag_ tag (F.Compose (Tagged tag) f) True where
  fieldTag fn (F.Compose (Tagged d x)) = rebuild <$> fn d
    where
      rebuild d' = F.Compose (Tagged d' x)

instance (FieldWithTag tag f, FieldDirectlyContainsTag tag (F.Compose (Tagged tag') f) ~ False)
      => FieldWithTag_ tag (F.Compose (Tagged tag') f) False where
  fieldTag fn (F.Compose (Tagged t f)) = F.Compose . Tagged t <$> fieldTag fn f

-- | Turns a function (a -> b -> ... -> r) to (Field (s1:|:a) -> Field (s2:|:b)
-- -> ... r) so that it can be used with 'runcurry', 'runcurryA', etc.
class OnFields ts f1 f2 | ts f1 -> f2 where
  onFields :: f1 -> f2
instance OnFields '[] a a where
  onFields x = x
instance (OnFields ts f1 f2) =>
     OnFields ((s:|:a) : ts) (a -> f1) (Field (s:|:a) -> f2) where
  onFields f (Field x) = onFields @ts (f x)

runcurryF :: forall ts f1 f a. (OnFields ts f1 (CurriedF f ts a))
          => f1 -> Rec f ts -> a
runcurryF = runcurry . onFields @ts

runcurryAF :: forall ts f1 f g a. (Applicative f, OnFields ts f1 (CurriedF g ts a))
           => f1 -> Rec (F.Compose f g) ts -> f a
runcurryAF = runcurryA . onFields @ts

-- | Replaces RIndex from vinyl to show an explicit error message
type family RIndex' r1 rs1 (r :: k) (rs :: [k]) :: Nat where
  RIndex' r1 rs1 r (r ': rs) = 'Z
  RIndex' r1 rs1 r (notR ': rs) = 'S (RIndex' r1 rs1 r rs)
  RIndex' r1 rs1 r rs = TypeError
    (Text "Field " :<>: ShowType r1 :<>: Text " is not present in record " :<>: ShowType rs1)

-- | Tells whether rs contains Field f. It replaces vinyl's (∈) to provide
-- better error messages
class (RElem f rs (RIndex' f rs f rs)) => rs `HasField` f
instance (RElem f (r ': rs) (RIndex' f (r ': rs) f (r ': rs))) => (r ': rs) `HasField` f

-- | Replaces RImage from vinyl to show an explicit error message
-- type family RImage' rs1 ss1 (rs :: [k]) (ss :: [k]) :: [Nat] where
--   RImage' rs1 ss1 (r ': rs) ss = RIndex' rs1 ss1 r ss ': RImage' rs1 ss1 rs ss
--   RImage' rs1 ss1 '[] ss = TypeError

type family RImage' rs1 ss1 (rs :: [k]) (ss :: [k]) :: [Nat] where
  RImage' rs1 ss1 '[] ss = '[]
  RImage' rs1 ss1 (r ': rs) ss = RIndex' r ss r ss ': RImage' rs1 ss1 rs ss

-- | Tells whether rs contains Field f. It replaces vinyl's (⊆) to provide
-- better error messages
class (RSubset rs ss (RImage' rs ss rs ss)) => ss `Includes` rs
instance ss `Includes` '[]
instance (RSubset (r ': rs) ss (RImage' (r ': rs) ss (r ': rs) ss)) => ss `Includes` (r ': rs)

-- | Just a version of 'VL.rsubset' that uses the 'Includes' constraint, for
-- better error messages
rsubset :: (Functor g, ss `Includes` rs) => (Rec f rs -> g (Rec f rs)) -> Rec f ss -> g (Rec f ss)
rsubset = VL.rsubset

-- | Just a version of 'VL.rcast' that uses the 'Includes' constraint, for
-- better error messages
rcast :: (ss `Includes` rs) => Rec f ss -> Rec f rs
rcast = VL.rcast

-- | Just a version of 'VL.rcast' that uses the 'Includes' constraint, for
-- better error messages
rreplace :: (ss `Includes` rs) => Rec f rs -> Rec f ss -> Rec f ss
rreplace = VL.rreplace

-- | Replaces vinyl REquivalent to provide better error messages
type rs `EquivalentTo` ss = (rs `Includes` ss, ss `Includes` rs)

-- | Lens for getting a field's value inside some NamedField. Shortcut for
-- @rlens f . rfield@
fld :: forall s a rs field proxy.
       (NamedField field, rs `HasField` (s:|:a), ShowPath s)
    => proxy (s:|:a)
    -> L.Lens' (Rec field rs) (Maybe a)
fld _ = VL.rlens @(s:|:a) . rfield

-- | @r ^^. n@ is just a shortcut for @r ^. fld n . _Just@. Since the field can be empty
-- it requires it to be a Monoid
(^^.) :: (NamedField field, rs `HasField` (s:|:t), ShowPath s, Monoid t)
      => Rec field rs -> proxy (s:|:t) -> t
record ^^. field = record L.^. fld field . L._Just
infixl 8 ^^.

-- | @r ^^? n@ is just a shortcut for @r ^. fld n@
-- >>> let v2 = namedDefault & age %%~ (+1)
-- >>> v2^^?age
-- Just 13
--
(^^?) :: (NamedField field, rs `HasField` (s:|:t), ShowPath s)
      => Rec field rs -> proxy (s:|:t) -> (Maybe t)
record ^^? field = record L.^. fld field
infixl 8 ^^?

-- | @r ^^?! n@ is just a shortcut for @r ^?! fld n . L._Just@. It fails if
-- the field doesn't contain a value.
-- >>> let v2 = namedDefault & age %%~ (+1)
-- >>> v2^^?!age
-- 13
--
(^^?!) :: (NamedField field, rs `HasField` (s:|:t), ShowPath s)
       => Rec field rs -> proxy (s:|:t) -> t
record ^^?! field = record L.^?! fld field . L._Just
infixl 8 ^^?!

-- | @n %%~ f@ is just a shortcut for @fld n . _Just %~ f@. You can use it to set nested
-- records. For instance, @myPerson & parent%%~age..~30@ sets to 30 the age of
-- the parent in the object myPerson.
(%%~) :: (NamedField field, rs `HasField` (s:|:t), ShowPath s)
      => proxy (s:|:t) -> (t -> t) -> Rec field rs -> Rec field rs
field %%~ f = fld field . L._Just L.%~ f
infixr 4 %%~

-- | @n ..~ v@ is just a shortcut for @fld n .~ Just v@
--
-- >>> name ..~ "Bernard" $ defaultPerson
-- {age =: 12
-- , name =: "Bernard"
-- , size =: 130.0
-- }
(..~) :: (NamedField field, rs `HasField` (s:|:t), ShowPath s)
      => proxy (s:|:t) -> t -> Rec field rs -> Rec field rs
field ..~ v = fld field L..~ Just v
infixr 4 ..~

-- | A record with just an anonymous field. Useful when only the position of the
-- field is important
singleton :: (NamedField f) => t -> Rec f '[ ('[]:|:t ) ]
singleton x = fromValue x :& RNil

-- | Directly use a default value as part of a record. Will fail if @f@ doesn't
-- have a default value
useDef :: (NamedField f, ShowPath s) => DocField (s:|:t) -> Rec f '[ (s:|:t) ]
useDef f = f =: (f L.^?! rfield . L._Just)

-- | Used to create a field template
docField :: forall s t. (KnownSymbol s) => t -> T.Text -> DocField ('[s]:|:t)
docField defVal doc = DocField doc $ Right $ Field defVal

-- | Used to create an intermediary field
itmLevel
  :: forall s rs. (KnownSymbol s)
  => T.Text -> DocRec rs -> IntermediaryLevel '[s] rs
itmLevel doc content = ItmLvl $ DocField doc $ Right $ Field content

-- | Used to create a field from a default
fieldFromDef
  :: forall s t. (KnownSymbol s, Default t)
  => T.Text -> DocField ('[s]:|:t)
fieldFromDef = docField def

-- | Used to create a field that will not have a default value
fieldNoDef :: forall s t. T.Text -> DocField ('[s]:|:t)
fieldNoDef doc = DocField doc $ Left NoDefault

type family DeleteIn a b where
  DeleteIn t (t ': ts) = DeleteIn t ts
  DeleteIn t (t' ': ts) = t' : DeleteIn t ts
  DeleteIn t '[] = '[]

type family Difference a b where
  Difference ts' (t ': ts) = Difference (DeleteIn t ts') ts
  Difference ts' '[] = ts'

-- | Splits a record in two parts by using an existing record type.
rcastAs
  :: (rs `Includes` selected)
  => p selected -> Rec f rs -> Rec f selected
rcastAs _ r = rcast r

-- | Splits a record in two parts.
rsplit
  :: (rs `Includes` selected, rs `Includes` (rs `Difference` selected))
  => Rec f rs -> (Rec f selected, Rec f (rs `Difference` selected))
rsplit r = (rcast r, rcast r)

-- | Splits a record in two parts by using an existing record type.
rsplitFrom
  :: (rs `Includes` selected, rs `Includes` (rs `Difference` selected))
  => p selected -> Rec f rs -> (Rec f selected, Rec f (rs `Difference` selected))
rsplitFrom _ r = rsplit r

-- | "Subtracts" one record from another. In other term, splits a record in two
-- parts by selecting the fields from an existing record
rdifference
  :: (rs `Includes` selected, rs `Includes` (rs `Difference` selected))
  => Rec f rs -> p selected -> Rec f (rs `Difference` selected)
rdifference r _ = rcast r

type a `Intersection` b = a `Difference` (a `Difference` b)

-- | Returns (fields only in a, values in a of fields in both, values in b of
-- fields in both, fields only in b)
rintersection
  :: (a `Includes` (a `Difference` b)
     ,a `Includes` (a `Intersection` b)
     ,b `Includes` (b `Intersection` a)
     ,b `Includes` (b `Difference` a))
  => Rec f a -> Rec f b -> ( Rec f (a `Difference` b), Rec f (a `Intersection` b)
                           , Rec f (b `Intersection` a), Rec f (b `Difference` a) )
rintersection a b = (rcast a, rcast a, rcast b, rcast b)

class PrefixPath (s::[Symbol]) rs where
  type s `PrefixingAll` rs :: [PathWithType [Symbol] *]
  prefixPath :: (NamedField f) => Rec f rs -> Rec f (s `PrefixingAll` rs)
instance PrefixPath s '[] where
  type s `PrefixingAll` '[] = '[]
  prefixPath _ = RNil
instance (PrefixPath s ps, ShowPath (s++p1)) => PrefixPath s ( (p1:|:t) : ps) where
  type s `PrefixingAll` ( (p1:|:t) : ps) = ( (s++p1:|:t) : s `PrefixingAll` ps)
  prefixPath (f :& fs) = (changePath f) :& prefixPath @s fs

-- | Used to indicate that a field contains no useful value, only metadata (doc)
data MD = MD

instance Eq MD where
  _ == _ = True
instance Ord MD where
  compare _ _ = EQ
instance ToJSON MD where
  toJSON _ = Null
instance FromJSON MD where
  parseJSON _ = pure MD
instance Show MD where
  show _ = "<just_doc>"

newtype IntermediaryLevel_ a = ItmLvl (DocField a)

-- | Used to indicate "virtual" fields, that won't be directly filled with data
-- but will be used by 'rinclude', 'rdrill', '(-.)' and '(-/)' to pinpoint a
-- subrecord in the hierarchy and indicate what this subrecord is meant to
-- contain
type IntermediaryLevel s rs = IntermediaryLevel_ (s:|:DocRec rs)

-- | Transforming the type of an IntermediaryLevel into a regular record
type FlattenedLevel s rs = s `PrefixingAll` rs

-- | Flatten a field of records into a record by altering the path of each
-- subfield
rinclude
  :: forall s rs. (PrefixPath s rs, ShowPath s)
  => IntermediaryLevel s rs -> DocRec (FlattenedLevel s rs)
rinclude (ItmLvl (DocField _ (Left r))) =
  error $ "rinclude: Trying to flatten an empty field (" ++ show r ++ ")!"
rinclude (ItmLvl (DocField _doc (Right (Field r)))) = prefixPath @s r

-- | Is a class so we can compose both 'IntermediaryLevel's and 'DocField's
class ComposableNesting f lvl2 where
  -- | Appends together two fields in a nested fashion. Will build either a
  -- final DocField or another IntermediaryLevel, depending on the second
  -- argument.
  (-.) :: (NestedLvlConstraints rs f p lvl2, ShowPath (s++p))
       => IntermediaryLevel s rs -> f (p:|:lvl2) -> NestedLvl s f p lvl2
  infixr 9 -.

type family NestedLvl s f p lvl2 where
  NestedLvl s IntermediaryLevel_ p (DocRec rs') = IntermediaryLevel (s++p) rs'
  NestedLvl s f p t = f ((s++p):|:t)

type family NestedLvlConstraints rs f p lvl2 :: Constraint where
  NestedLvlConstraints rs IntermediaryLevel_ p (DocRec rs') =
    ( rs `Includes` (p `PrefixingAll` rs') )
  NestedLvlConstraints rs f p t =
    ( rs `HasField` (p:|:t) )

instance ComposableNesting IntermediaryLevel_ (DocRec rs') where
  _ -. ItmLvl f = ItmLvl $ changePath f

instance (NamedField f) => ComposableNesting f t where
  _ -. f = changePath f

-- | A version of '(-.)' for when you don't have an 'IntermediaryLevel' to use
-- as prefix and just want a single-symbol prefix
funder :: forall s p t. ( ShowPath (s ': p) )
     => DocField (p:|:t) -> DocField ((s ': p) :|: t)
funder = changePath

-- | A version of '(-.)' for altering the paths of a whole record at once
(-/) :: forall s rs selected f.
        (rs `Includes` selected, PrefixPath s selected, NamedField f)
     => IntermediaryLevel s rs -> Rec f selected -> Rec f (s `PrefixingAll` selected)
_ -/ r = prefixPath @s r
infixr 6 -/

-- | A version of '(-/)' for when you don't have an 'IntermediaryLevel' to use
-- as prefix and just want a single-symbol prefix
runder :: forall s selected f. (PrefixPath '[s] selected, NamedField f)
      => Rec f selected -> Rec f ('[s] `PrefixingAll` selected)
runder r = prefixPath @'[s] r

type family Strip s src where
  Strip (a ': as) (a ': bs) = Strip as bs
  Strip (a ': as) (b ': bs) = b ': bs
  Strip as bs = bs

class UnprefixPath (s::[Symbol]) rs where
  type s `UnprefixingAll` rs :: [PathWithType [Symbol] *]
  unprefixPath :: (NamedField f) => Rec f rs -> Rec f (s `UnprefixingAll` rs)
instance UnprefixPath s '[] where
  type s `UnprefixingAll` '[] = '[]
  unprefixPath _ = RNil
instance (UnprefixPath s ps, ShowPath (Strip s p1))
       => UnprefixPath s ( (p1:|:t) : ps) where
  type s `UnprefixingAll` ( (p1:|:t) : ps) =
          ( (Strip s p1 :|: t) : s `UnprefixingAll` ps)
  unprefixPath (f :& fs) = changePath f :& unprefixPath @s fs

-- | Selects a subrecord from a record @r@, using an 'IntermediaryLevel'. (This
-- 'IntermediaryLevel' has normally originally been passed to 'rinclude' to
-- obtain @r@)
rdrill :: forall s inner outer f.
          ( inner ~ (s `UnprefixingAll` (s `PrefixingAll` inner))
              -- This is always the case, but GHC doesn't have the proof of that
          , UnprefixPath s (s `PrefixingAll` inner)
          , outer `Includes` (s `PrefixingAll` inner)
          , NamedField f )
       => IntermediaryLevel s inner
       -> Rec f outer
       -> Rec f inner
rdrill _ outer = unprefixPath @s (rcast outer :: Rec f (s `PrefixingAll` inner))

-- | Combines a drill and a split
rsplitDrill :: forall s inner outer f.
          ( inner ~ (s `UnprefixingAll` (s `PrefixingAll` inner))
              -- This is always the case, but GHC doesn't have the proof of that
          , UnprefixPath s (s `PrefixingAll` inner)
          , outer `Includes` (s `PrefixingAll` inner)
          , outer `Includes` (outer `Difference` (FlattenedLevel s inner))
          , NamedField f )
       => IntermediaryLevel s inner
       -> Rec f outer
       -> (Rec f inner, Rec f (outer `Difference` (FlattenedLevel s inner)))
rsplitDrill il outer = (rdrill il outer, rcast outer)

-- | Merges a whole subset of the tree to a single field
rfoldSubset
  :: forall outer' inner outer p t proxy f.
  ( outer `Includes` inner
  , ((p:|:t) ': outer) `Includes` outer')
  => proxy inner  -- ^ The list of fields to target
  -> (Rec f inner -> f (p:|:t))
  -> Rec f outer
  -> Rec f outer'
rfoldSubset _ f r = rcast $ f (rcast r) :& r

-- | Just a helper to fix some types
withSameFields :: Rec f rs -> Rec g rs -> t -> t
withSameFields _ _ x = x

type IdentityField = F.Identity

-- | Just a shortcut to build identity records (i.e. simple heterogeneous
-- lists. Useful for applying different function over different fields of a
-- record with 'ApplyRec'
(&:) :: t -> Rec IdentityField ts -> Rec IdentityField (t ': ts)
x &: r = F.Identity x :& r
infixr 5 &:

-- | Applies a record of functions to a record of data. It's a bit like the
-- (<<*>>) operator from vinyl but it permits to change the type of the fields,
-- which (<<$>>) from vinyl doesn't.
class ApplyRec fns fields results | fns fields -> results where
  appRec :: (NamedField f) => Rec F.Identity fns -> Rec f fields -> Rec f results

instance ApplyRec '[] a a where
  appRec RNil r = r

instance (ApplyRec fns fields results, ShowPath s)
  => ApplyRec ( (a -> b) : fns ) ((s:|:a) : fields) ((s:|:b) : results) where
  appRec (F.Identity f :& fns) (field :& fields) =
    L.over (rfield . L._Just) f field :& appRec fns fields

-- | Whether the first field of a record should be ignored when constructing it
type family FirstFieldSkipped rs where
  FirstFieldSkipped ((s:|:MD) : rs) = 'True
  FirstFieldSkipped a  = 'False

class (skipFirst ~ FirstFieldSkipped rs)
   => BuildRecFrom f rs (acc::[PathWithType [Symbol] *]) skipFirst where
  type RecCtor f rs acc skipFirst
  buildRecFrom_ :: Rec f acc -> DocRec rs -> RecCtor f rs acc skipFirst

instance BuildRecFrom f '[] acc 'False where
  type RecCtor f '[] acc 'False = Rec f acc
  buildRecFrom_ acc RNil = acc
  {-# INLINE buildRecFrom_ #-}

instance ( BuildRecFrom f rs (acc ++ '[s:|:a]) (FirstFieldSkipped rs)
         , FirstFieldSkipped ((s:|:a):rs) ~ 'False
         , NamedField f, ShowPath s )
      => BuildRecFrom f ((s:|:a) : rs) acc 'False where
  type RecCtor f ((s:|:a) : rs) acc 'False =
         a -> RecCtor f rs (acc ++ '[s:|:a]) (FirstFieldSkipped rs)
  buildRecFrom_ acc (r :& rs) = \a -> buildRecFrom_ (acc <+> r =: a) rs
   -- The append at the of the record makes it quadratic in comlexity. It's not
   -- great, it could me made to be linear.
  {-# INLINE buildRecFrom_ #-}

instance ( BuildRecFrom f rs (acc++'[s:|:MD]) (FirstFieldSkipped rs)
         , NamedField f, ShowPath s )
      => BuildRecFrom f ((s:|:MD) : rs) acc 'True where
  type RecCtor f ((s:|:MD) : rs) acc 'True =
         RecCtor f rs (acc ++ '[s:|:MD]) (FirstFieldSkipped rs)
  buildRecFrom_ acc (_ :& rs) = buildRecFrom_ (acc <+> fromValue @f @s MD :& RNil) rs
  {-# INLINE buildRecFrom_ #-}

-- | Generic construct for records. It takes as many arguments as the example
-- DocRec contains fields, except for MD fields which are skipped.
recFrom :: forall f rs. (BuildRecFrom f rs '[] (FirstFieldSkipped rs))
        => DocRec rs -> RecCtor f rs '[] (FirstFieldSkipped rs)
recFrom = buildRecFrom_ @f RNil
{-# INLINE recFrom #-}

-- | Transforms a 'Rec f as' into a 'Rec f bs' and the other way around. This is
-- exactly like an Iso from Lens, but using an Iso makes it harder to implement
-- (<<|>>). Maybe in the future we'll get back to regular Lenses and Isos
-- (because this way composition of Isos and Lenses together is done for us and
-- behaves sanely. Plus we get plain old function composition instead of having
-- to import Control.Category).
-- This could be done by making bijectField/addConstField etc
data RecBijection f as bs = RecBijection
  { applyRecBij    :: Rec f as -> Rec f bs
  , applyRecBijInv :: Rec f bs -> Rec f as
  }

instance Cat.Category (RecBijection f) where
  id = RecBijection id id
  RecBijection f fi . RecBijection g gi = RecBijection (f . g) (gi . fi)

-- | Returns the inverse of the bijection
invertRecBij :: RecBijection f as bs -> RecBijection f bs as
invertRecBij (RecBijection f g) = RecBijection g f

-- | Composes two 'RecBijection's in a parallel fashion.
(<<|>>)
  :: ( as `Intersection` as' ~ '[]
     , bs `Intersection` bs' ~ '[]
     , (as ++ as') `Includes` as, (as ++ as') `Includes` as'
     , (bs ++ bs') `Includes` bs, (bs ++ bs') `Includes` bs')
  => RecBijection f as bs
  -> RecBijection f as' bs'
  -> RecBijection f (as++as') (bs++bs')
RecBijection f fi <<|>> RecBijection g gi =
  RecBijection (\r -> f (rcast r) <+> g (rcast r))
               (\r -> fi (rcast r) <+> gi (rcast r))

-- | Creates a 'RecBijection' that just maps over a singleton 'Rec'
bijectField :: forall s f a b. (ShowPath s, NamedField f)
               => (a -> b) -> (b -> a) -> RecBijection f '[s:|:a] '[s:|:b]
bijectField f g = RecBijection (\(fl :& RNil) -> mapField f fl :& RNil)
                                    (\(fl :& RNil) -> mapField g fl :& RNil)
{-# INLINE bijectField #-}

-- | Creates a 'RecBijection' that just maps over a singleton 'Rec' and changes the name along
bijectField' :: forall s s' f a b. (ShowPath s, ShowPath s', NamedField f)
               => (a -> b) -> (b -> a) -> RecBijection f '[s:|:a] '[s':|:b]
bijectField' f g = RecBijection (\(fl :& RNil) -> changePath (mapField f fl) :& RNil)
                                    (\(fl :& RNil) -> changePath (mapField g fl) :& RNil)
{-# INLINE bijectField' #-}

-- | Creates a 'RecBijection' that changes the path of the field in a singleton
-- 'Rec'
renameField :: forall s s' f a. (ShowPath s, ShowPath s', NamedField f)
              => RecBijection f '[s:|:a] '[s':|:a]
renameField = RecBijection (\(fl :& RNil) -> changePath fl :& RNil)
                             (\(fl :& RNil) -> changePath fl :& RNil)
{-# INLINE renameField #-}

-- | Just adds a field that will be constant
addConstField :: forall s f a. f (s:|:a) -> RecBijection f '[] '[s:|:a]
addConstField x = RecBijection (\_ -> x :& RNil) (const RNil)
{-# INLINE addConstField #-}

-- | A version of '(-/)' for 'RecBijection's
bijectUnder
  :: forall s f as bs.
     ( as ~ UnprefixingAll s (PrefixingAll s as)
     , bs ~ UnprefixingAll s (PrefixingAll s bs)
     , PrefixPath s as, PrefixPath s bs, NamedField f
     , UnprefixPath s (PrefixingAll s as)
     , UnprefixPath s (PrefixingAll s bs) )
  => RecBijection f as bs
  -> RecBijection f (s `PrefixingAll` as) (s `PrefixingAll` bs)
bijectUnder (RecBijection f fi) =
  RecBijection (prefixPath @s . f . unprefixPath @s)
               (prefixPath @s . fi . unprefixPath @s)<|MERGE_RESOLUTION|>--- conflicted
+++ resolved
@@ -122,12 +122,8 @@
 import           Data.Typeable
 import           Data.Vinyl.Core
 import           Data.Vinyl.Curry
-<<<<<<< HEAD
-import           Data.Vinyl.Derived   hiding (rfield, (=:), ElField, HasField)
-=======
 import           Data.Vinyl.Derived   hiding (Field, HasField, rfield, (=:))
 import qualified Data.Vinyl.Functor   as F
->>>>>>> b252a984
 import           Data.Vinyl.Lens      (RElem, RSubset, rlens)
 import qualified Data.Vinyl.Lens      as VL
 import           Data.Vinyl.TypeLevel hiding (Fst, Snd)
