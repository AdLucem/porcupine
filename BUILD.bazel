--- conflicted
+++ resolved
@@ -80,11 +80,7 @@
             "@hackage//:path",
             "@hackage//:profunctors",
             "@hackage//:resourcet",
-<<<<<<< HEAD
-            "@hackage//:retry",
             "@hackage//:safe-exceptions",
-=======
->>>>>>> ea7304c4
             "@hackage//:store",
             "@hackage//:streaming",
             "@hackage//:streaming-bytestring",
