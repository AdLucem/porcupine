--- conflicted
+++ resolved
@@ -39,11 +39,7 @@
   - profunctors
   - reader-soup
   - resourcet
-<<<<<<< HEAD
-  - retry
   - safe-exceptions
-=======
->>>>>>> ea7304c4
   - store
   - streaming
   - streaming-bytestring
