--- conflicted
+++ resolved
@@ -56,11 +56,7 @@
 module System.TaskPipeline.ResourceTree where
 
 import           Control.Exception.Safe
-<<<<<<< HEAD
-import           Control.Lens                            hiding ((<.>))
-=======
 import           Control.Lens                            hiding ((:>), (<.>))
->>>>>>> c5b9dfba
 import           Control.Monad
 import           Data.Aeson
 import qualified Data.ByteString                         as Strict
@@ -450,17 +446,10 @@
     | otherwise = SomeKeys []
 
 makeDataAccessor
-<<<<<<< HEAD
-  :: (LocationMonad m, LogMask m)
-  => String  -- ^ VirtualFile path (for doc)
-  -> VFileImportance  -- ^ How to log the accesses
-  -> [LocWithVars]  -- ^ Every mapped layer (for doc)
-=======
   :: forall m a b. (LogMask m)
   => String  -- ^ VirtualFile path (for doc)
   -> VFileImportance  -- ^ How to log the accesses
   -> [SomeLocWithVars m]  -- ^ Every mapped layer (for doc)
->>>>>>> c5b9dfba
   -> Maybe b -- ^ Default value (used as base layer)
   -> LayeredReadScheme b  -- ^ How to handle the different layers
   -> [(ToAtomicFn a, SomeLocWithVars m)]  -- ^ Layers to write to
@@ -473,24 +462,6 @@
   where
     daLocsAccessed = traverse (\(SomeGLoc loc) -> SomeGLoc <$> fillLoc' repetKeyMap loc) layers
     daPerformWrite input = do
-<<<<<<< HEAD
-        forM_ writeLocs $ \(WriteToLoc rkeys f, loc) -> do
-          loc' <- fillLoc repetKeyMap loc
-          katipAddNamespace "dataAccessor" $ katipAddNamespace "writer" $
-            katipAddContext (DAC (show loc) rkeys repetKeyMap (show loc')) $ do
-              withException (f input loc') $ \ioError ->
-                logFM sevError $ logStr $ displayException (ioError :: IOException)
-              logFM sevWrite $ logStr $ "Wrote '" ++ show loc' ++ "'"
-    daPerformRead = do
-        dataFromLayers <- forM readLocs (\(ReadFromLoc rkeys f, loc) -> do
-          loc' <- fillLoc repetKeyMap loc
-          katipAddNamespace "dataAccessor" $ katipAddNamespace "reader" $
-            katipAddContext (DAC (show loc) rkeys repetKeyMap (show loc')) $ do
-              r <- withException (f loc') $ \ioError ->
-                logFM sevError $ logStr $ displayException (ioError :: IOException)
-              logFM sevRead $ logStr $ "Read '" ++ show loc' ++ "'"
-              return r)
-=======
         forM_ writeLocs $ \(ToAtomicFn {-rkeys-} f, SomeGLoc loc) ->
           case cast (f input) of
             Nothing -> error "Some atomic serializer isn't converting to a lazy ByteString"
@@ -515,7 +486,6 @@
                     logFM sevError $ logStr $ displayException (ioError :: IOException)
                   logFM sevRead $ logStr $ "Read '" ++ show loc' ++ "'"
                   return r)
->>>>>>> c5b9dfba
         let embeddedValAndLayers = maybe id (:) mbDefVal dataFromLayers
         case (readScheme, embeddedValAndLayers) of
           (_, [x]) -> return x
