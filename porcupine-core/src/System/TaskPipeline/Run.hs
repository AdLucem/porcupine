{-# LANGUAGE ConstraintKinds     #-}
{-# LANGUAGE DataKinds           #-}
{-# LANGUAGE FlexibleContexts    #-}
{-# LANGUAGE GADTs               #-}
{-# LANGUAGE OverloadedLabels    #-}
{-# LANGUAGE OverloadedStrings   #-}
{-# LANGUAGE RankNTypes          #-}
{-# LANGUAGE ScopedTypeVariables #-}
{-# LANGUAGE TemplateHaskell     #-}
{-# OPTIONS_GHC "-fno-warn-missing-signatures" #-}

module System.TaskPipeline.Run
  ( PipelineConfigMethod(..)
  , PipelineCommand(..)
  , CanRunPTask
  , Rec(..)
  , ContextRunner(..)
  , (<--)
  , baseContexts
  , runPipelineTask
  , runPipelineTask_
  , runPipelineCommandOnPTask
  ) where

import           Control.Lens
import           Control.Monad.Catch
import           Control.Monad.IO.Class
import           Control.Monad.ReaderSoup
import           Control.Monad.ReaderSoup.Katip     ()
import           Data.Locations                     hiding ((</>))
import           Data.Locations.Accessors
import           Data.Maybe
import           Data.Vinyl.Derived                 (HasField, rlensf)
import           Katip
<<<<<<< HEAD
import           System.Environment                 (lookupEnv)
=======
import           Prelude                            hiding (id, (.))
import           System.Environment                 (getEnv, lookupEnv)
>>>>>>> ea7304c4
import           System.Exit
import           System.FilePath                    ((</>))
import           System.Posix.Directory             (getWorkingDirectory)
import           System.TaskPipeline.CLI
import           System.TaskPipeline.Logger         (defaultLoggerScribeParams,
                                                     runLogger)
import           System.TaskPipeline.PTask
import           System.TaskPipeline.PTask.Internal
import           System.TaskPipeline.ResourceTree


-- | Tells whether a record of args can be used to run a PTask
type AcceptableArgsAndContexts args ctxs m =
  (ArgsForSoupConsumption args, ctxs ~ ContextsFromArgs args
  ,IsInSoup ctxs "katip", IsInSoup ctxs "resource"
  ,RunsKatipOver args m)

-- | We need to have some information about how katip will be run, because we
-- may need to override that from the command-line
type RunsKatipOver args m =
  (HasField Rec "katip" args args (ContextRunner KatipContextT m) (ContextRunner KatipContextT m)
  ,MonadMask m, MonadIO m)

-- | Runs an 'PTask' according to some 'PipelineConfigMethod' and with an input
-- @i@. In principle, it should be directly called by your @main@ function. It
-- exits with @ExitFailure 1@ when the 'PipelineTask' raises an uncatched
-- exception.
runPipelineTask
  :: (AcceptableArgsAndContexts args ctxs m)
  => PipelineConfigMethod o  -- ^ Whether to use the CLI and load the yaml
                             -- config or not
  -> Rec (FieldWithAccessors (ReaderSoup ctxs)) args  -- ^ The location
                                                      -- accessors to use
  -> PTask (PorcupineM ctxs) i o  -- ^ The whole pipeline task to run
  -> i                 -- ^ The pipeline task input
  -> IO o -- , RscAccessTree (ResourceTreeNode m))
                       -- ^ The pipeline task output and the final LocationTree
runPipelineTask cliUsage accessors ptask input = do
  let -- cliUsage' = pipelineConfigMethodChangeResult cliUsage
      tree = ptask ^. splittedPTask . _1
  catch
    (bindResourceTreeAndRun cliUsage accessors tree $
      runPipelineCommandOnPTask ptask input)
    (\(SomeException e) -> do
        putStrLn $ displayException e
        exitWith $ ExitFailure 1)

-- | Use it as the base of the record you give to 'runPipelineTask'. Use '(:&)'
-- to stack other contexts and LocationAccessors on top of it
baseContexts topNamespace =
     #katip    <-- ContextRunner (runLogger topNamespace defaultLoggerScribeParams)
  :& #resource <-- useResource
  :& RNil

-- | Like 'runPipelineTask' if the task is self-contained and doesn't have a
-- specific input and you don't need any specific LocationAccessor aside
-- "resource". If FullConfig isn't used, the top namespace in the log will just
-- be called "porcupine".
runPipelineTask_
  :: PipelineConfigMethod o
  -> PTask SimplePorcupineM () o
  -> IO o
runPipelineTask_ cliUsage ptask =
  runPipelineTask cliUsage (baseContexts "porcupine") ptask ()

-- pipelineConfigMethodChangeResult
--   :: PipelineConfigMethod o
--   -> PipelineConfigMethod (o, RscAccessTree (ResourceTreeNode m))
-- pipelineConfigMethodChangeResult cliUsage = case cliUsage of
--   NoConfig r     -> NoConfig r
--   FullConfig s r -> FullConfig s r

-- | Runs the required 'PipelineCommand' on an 'PTask'
runPipelineCommandOnPTask
  :: (CanRunPTask m)
  => PTask m i o
  -> i
  -> PipelineCommand o --, RscAccessTree (ResourceTreeNode m))
  -> PhysicalResourceTree
  -> m o --, RscAccessTree (PhysicalTreeNode m)
runPipelineCommandOnPTask ptask input cmd boundTree = do
  let (origTree, runnable) = ptask ^. splittedPTask
  -- origTree is the bare tree straight from the pipeline. boundTree is origTree
  -- after configuration, with embedded data and mappings updated
  case cmd of
    RunPipeline -> do
      dataTree <- traverse resolveDataAccess boundTree
      ffPaths <- liftIO $ do
        pwd <- getWorkingDirectory
        FunflowPaths
          <$> (fromMaybe (pwd </> "_funflow/store") <$> lookupEnv "FUNFLOW_STORE")
          <*> (fromMaybe (pwd </> "_funflow/coordinator.db") <$> lookupEnv "FUNFLOW_COORDINATOR")
          <*> getRemoteCacheLocation
      withPTaskState ffPaths dataTree $ \initState -> do
        $(logTM) DebugS $ logStr $ "Using funflow store in '" ++ storePath ffPaths
              ++ "' and coordinator '" ++ coordPath ffPaths ++ "'."
        execRunnablePTask runnable initState input
    ShowLocTree mode -> do
      liftIO $ putStrLn $ case mode of
        NoMappings   -> prettyLocTree origTree
        FullMappings -> prettyLocTree boundTree
      return mempty

getRemoteCacheLocation :: IO (Maybe Loc)
getRemoteCacheLocation = do
  fromEnv <- fmap parseURLLikeLoc <$> lookupEnv "FUNFLOW_REMOTE_CACHE"
  case fromEnv of
    Just (Right x)  -> pure (Just x)
    Just (Left err) -> error err
    Nothing         -> pure Nothing

-- | Runs the cli if using FullConfig, binds every location in the resource tree
-- to its final value/path, and passes the continuation the bound resource tree.
bindResourceTreeAndRun
  :: (AcceptableArgsAndContexts args ctxs m)
  => PipelineConfigMethod r -- ^ How to get CLI args from ModelOpts
  -> Rec (FieldWithAccessors (ReaderSoup ctxs)) args
  -> VirtualResourceTree    -- ^ The tree to look for DocRecOfoptions in
  -> (PipelineCommand r -> PhysicalResourceTree -> PorcupineM ctxs r)
             -- ^ What to do with the tree
  -> IO r
bindResourceTreeAndRun (NoConfig root) accessors tree f =
  runPorcupineM accessors $
    f RunPipeline $
      getPhysicalResourceTreeFromMappings $ ResourceTreeAndMappings tree (Left root) mempty
bindResourceTreeAndRun (FullConfig progName defConfigFile defRoot) accessors tree f =
  withCliParser progName "Run a task pipeline" getParser run
  where
    getParser mbConfigFile =
      pipelineCliParser rscTreeConfigurationReader progName
        (fromMaybe defConfigFile mbConfigFile)
        (ResourceTreeAndMappings tree (Left defRoot) mempty)
    run rtam cmd lsp performConfigWrites =
      let (parserCtx, argsRec) = splitAccessorsFromRec accessors
          -- We change the katip runner, from the options we got from CLI:
          argsRec' = argsRec & set (rlensf #katip)
            (ContextRunner (runLogger progName lsp))
      in
      consumeSoup argsRec' $ flip runReaderT parserCtx $ do
        unPreRun performConfigWrites
        f cmd $ getPhysicalResourceTreeFromMappings rtam<|MERGE_RESOLUTION|>--- conflicted
+++ resolved
@@ -32,12 +32,8 @@
 import           Data.Maybe
 import           Data.Vinyl.Derived                 (HasField, rlensf)
 import           Katip
-<<<<<<< HEAD
+import           Prelude                            hiding (id, (.))
 import           System.Environment                 (lookupEnv)
-=======
-import           Prelude                            hiding (id, (.))
-import           System.Environment                 (getEnv, lookupEnv)
->>>>>>> ea7304c4
 import           System.Exit
 import           System.FilePath                    ((</>))
 import           System.Posix.Directory             (getWorkingDirectory)
