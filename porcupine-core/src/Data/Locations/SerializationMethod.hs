{-# LANGUAGE DataKinds                 #-}
{-# LANGUAGE DefaultSignatures         #-}
{-# LANGUAGE DeriveAnyClass            #-}
{-# LANGUAGE DeriveFunctor             #-}
{-# LANGUAGE DeriveGeneric             #-}
{-# LANGUAGE ExistentialQuantification #-}
{-# LANGUAGE FlexibleContexts          #-}
{-# LANGUAGE FlexibleInstances         #-}
{-# LANGUAGE GADTs                     #-}
{-# LANGUAGE MultiParamTypeClasses     #-}
{-# LANGUAGE OverloadedStrings         #-}
{-# LANGUAGE Rank2Types                #-}
{-# LANGUAGE ScopedTypeVariables       #-}
{-# LANGUAGE StandaloneDeriving        #-}
{-# LANGUAGE TemplateHaskell           #-}
{-# LANGUAGE TupleSections             #-}
{-# LANGUAGE TypeOperators             #-}
{-# OPTIONS_GHC -Wall #-}

module Data.Locations.SerializationMethod where

import           Control.Lens                hiding ((:>))
import           Data.Aeson                  as A
-- import qualified Data.Attoparsec.Lazy        as AttoL
import qualified Data.Binary.Builder         as BinBuilder
import qualified Data.ByteString             as BS
import qualified Data.ByteString.Lazy        as LBS
import qualified Data.ByteString.Streaming   as BSS
import           Data.Char                   (ord)
import qualified Data.Csv                    as Csv
import qualified Data.Csv.Builder            as CsvBuilder
-- import qualified Data.Csv.Parser             as CsvParser
import           Codec.Compression.Zlib      as Zlib
import           Data.DocRecord
import           Data.DocRecord.OptParse     (RecordUsableWithCLI)
import qualified Data.HashMap.Strict         as HM
import           Data.Locations.LocVariable
import           Data.Locations.LogAndErrors
import           Data.Maybe
import           Data.Monoid                 (First (..))
import qualified Data.Text                   as T
import qualified Data.Text.Encoding          as TE
import qualified Data.Text.Lazy              as LT
import qualified Data.Text.Lazy.Encoding     as LTE
import           Data.Typeable
import qualified Data.Vector                 as V
import           Data.Void
import qualified Data.Yaml                   as Y
<<<<<<< HEAD
import           Katip
=======
import           GHC.Generics
>>>>>>> 6b6b2679
import           Streaming
import qualified Streaming.Prelude           as S
import qualified Streaming.Zip               as SZip


-- | A file extension
type FileExt = T.Text

type FromAtomicFn' i a = i -> Either String a

-- | How to read an @a@ from some identified type @i@, which is meant to be a
-- general-purpose intermediate representation, like 'A.Value'.
data FromAtomicFn a =
  forall i. (Typeable i) => FromAtomicFn (FromAtomicFn' i a)
deriving instance Functor FromAtomicFn

instance Show (FromAtomicFn a) where
  show _ = "<FromAtomicFn>"

fromAtomicFn
  :: forall i a. (Typeable i)
  => [Maybe FileExt]
  -> FromAtomicFn' i a
  -> HM.HashMap (TypeRep,Maybe FileExt) (FromAtomicFn a)
fromAtomicFn exts f = HM.fromList $ map (\ext -> ((argTypeRep,ext), FromAtomicFn f)) exts
  where
    argTypeRep = typeOf (undefined :: i)

allFromAtomicFnsWithType :: forall i ext a. (Typeable i)
                         => HM.HashMap (TypeRep,Maybe ext) (FromAtomicFn a)
                         -> [(ext, FromAtomicFn' i a)]
allFromAtomicFnsWithType = mapMaybe fltr . HM.toList
  where
    wanted = typeOf (undefined :: i)
    fltr ((_,Nothing),_) = Nothing
    fltr ((tr,Just ext), FromAtomicFn (f :: FromAtomicFn' i' a))
      | tr == wanted = case eqT :: Maybe (i:~:i') of
          Just Refl -> Just (ext, f)
          Nothing   -> error $ "allFromAtomicFnsWithType: some function doesn't deal with type "
                        ++ show wanted ++ " when it should"
      | otherwise = Nothing


type FromStreamFn' i a =
  forall m. (LogMask m) => Stream (Of i) m () -> m a

-- | How to read an @a@ from some @Stream (Of i) m r@
data FromStreamFn a =
  forall i. (Typeable i) => FromStreamFn (FromStreamFn' i a)

instance Functor FromStreamFn where
  fmap f (FromStreamFn g) = FromStreamFn $ \s -> do
    f <$> g s

instance Show (FromStreamFn a) where
  show _ = "<FromStreamFn>"

fromStreamFn
  :: forall i a. (Typeable i)
  => [Maybe FileExt]
  -> FromStreamFn' i a
  -> HM.HashMap (TypeRep,Maybe FileExt) (FromStreamFn a)
fromStreamFn exts f = HM.fromList $ map (\ext -> ((argTypeRep,ext), FromStreamFn f)) exts
  where
    argTypeRep = typeOf (undefined :: i)

newtype FromStreamFn'' i a = FromStreamFn'' (FromStreamFn' i a)

allFromStreamFnsWithType :: forall i ext a. (Typeable i)
                         => HM.HashMap (TypeRep,Maybe ext) (FromStreamFn a)
                         -> [(ext, FromStreamFn'' i a)]
allFromStreamFnsWithType = mapMaybe fltr . HM.toList
  where
    wanted = typeOf (undefined :: i)
    fltr ((_,Nothing),_) = Nothing
    fltr ((tr,Just ext), FromStreamFn (f :: FromStreamFn' i' a))
      | tr == wanted = case eqT :: Maybe (i:~:i') of
          Just Refl -> Just (ext, FromStreamFn'' f)
          Nothing   -> error $ "allFromStreamFnsWithType: some function doesn't deal with type "
                        ++ show wanted ++ " when it should"
      | otherwise = Nothing

-- | A function to read @a@ from a 'DocRec'
data ReadFromConfigFn a = forall rs. (Typeable rs) => ReadFromConfigFn (DocRec rs -> a)
deriving instance Functor ReadFromConfigFn

instance Show (ReadFromConfigFn a) where
  show _ = "<ReadFromConfigFn>"

-- | Here, "serial" is short for "serialization method". 'SerialReaders' is the
-- **covariant** part of 'SerialsFor'. It describes the different ways a serial
-- can be used to obtain data.
data SerialReaders a = SerialReaders
  { -- TODO: Establish whether we should remove readersFromAtomic? It is often
    -- equivalent to reading from a stream of just one element, and therefore
    -- mostly duplicates code.
    _serialReadersFromAtomic ::
        HM.HashMap (TypeRep,Maybe FileExt) (FromAtomicFn a)
       -- ^ How to read data from an intermediate type (like 'A.Value' or
       -- 'T.Text'). As much as possible these intermediate atomic
       -- representations should be **strict**.
  , _serialReadersFromStream ::
        HM.HashMap (TypeRep,Maybe FileExt) (FromStreamFn a)
       -- ^ How to read data from a stream of intermediate data types (like
       -- strict ByteStrings). Each one of them being strict as much as
       -- possible.
  }
  deriving (Functor, Show)

makeLenses ''SerialReaders

instance Semigroup (SerialReaders a) where
  SerialReaders a s <> SerialReaders a' s' =
    SerialReaders (HM.unionWith const a a') (HM.unionWith const s s')
instance Monoid (SerialReaders a) where
  mempty = SerialReaders mempty mempty

-- | How to turn an @a@ into some identified type @i@, which is meant to a
-- general purpose intermediate representation, like 'A.Value' or even 'T.Text'.
data ToAtomicFn a =
  forall i. (Typeable i) => ToAtomicFn (a -> i)

instance Show (ToAtomicFn a) where
  show _ = "<ToAtomicFn>"

toAtomicFn :: forall i a. (Typeable i)
           => [Maybe FileExt]
           -> (a -> i)
           -> HM.HashMap (TypeRep,Maybe FileExt) (ToAtomicFn a)
toAtomicFn exts f = HM.fromList $ map (\ext -> ((argTypeRep,ext), ToAtomicFn f)) exts
  where
    argTypeRep = typeOf (undefined :: i)

allToAtomicFnsWithType :: forall i ext a. (Typeable i)
                         => HM.HashMap (TypeRep,Maybe ext) (ToAtomicFn a)
                         -> [(ext, a -> i)]
allToAtomicFnsWithType = mapMaybe fltr . HM.toList
  where
    wanted = typeOf (undefined :: i)
    fltr ((_,Nothing),_) = Nothing
    fltr ((tr,Just ext), ToAtomicFn (f :: a -> i'))
      | tr == wanted = case eqT :: Maybe (i:~:i') of
          Just Refl -> Just (ext, f)
          Nothing   -> error $ "allToAtomicFnsWithType: some function doesn't deal with type "
                        ++ show wanted ++ " when it should"
      | otherwise = Nothing

-- -- | How to turn an @a@ into some @Stream (Of i) m ()@
-- data ToStreamFn a =
--   forall i. (Typeable i)
--   => ToStreamFn (forall m. (LogMask m)
--                  => a -> Stream (Of i) m ())

-- instance Show (ToStreamFn a) where
--   show _ = "<ToStreamFn>"

-- singletonToStreamFn
--   :: forall i a. (Typeable i)
--   => Maybe FileExt
--   -> (forall m. (LogMask m) => a -> Stream (Of i) m ())
--   -> HM.HashMap (TypeRep,Maybe FileExt) (ToStreamFn a)
-- singletonToStreamFn ext f = HM.singleton (argTypeRep,ext) (ToStreamFn f)
--   where argTypeRep = typeOf (undefined :: i)

-- | The contravariant part of 'ReadFromConfigFn'. Permits to write default values
-- of the input config
data WriteToConfigFn a = forall rs. (Typeable rs, RecordUsableWithCLI rs)
                      => WriteToConfigFn (a -> DocRec rs)

instance Show (WriteToConfigFn a) where
  show _ = "<WriteToConfigFn>"

-- | The writing part of a serial. 'SerialWriters' describes the different ways
-- a serial can be used to serialize (write) data.
data SerialWriters a = SerialWriters
  { _serialWritersToAtomic :: HM.HashMap (TypeRep,Maybe FileExt) (ToAtomicFn a)
      -- ^ How to write the data to an intermediate type (like 'A.Value'). As
      -- much as possible this intermediate type should be **lazy**.

  -- , _serialWritersToStream :: HM.HashMap (TypeRep,Maybe FileExt) (ToStreamFn a)
  --     -- ^ How to write the data to an external file or storage.
  }
  deriving (Show)

makeLenses ''SerialWriters

instance Semigroup (SerialWriters a) where
  SerialWriters a <> SerialWriters a' = SerialWriters (HM.unionWith const a a')
instance Monoid (SerialWriters a) where
  mempty = SerialWriters mempty

instance Contravariant SerialWriters where
  contramap f sw = SerialWriters
    { _serialWritersToAtomic = fmap (\(ToAtomicFn f') -> ToAtomicFn $ f' . f)
                               (_serialWritersToAtomic sw)
    -- , _serialWritersToStream = fmap (\(ToStreamFn f') -> ToStreamFn $ f' . f)
    --                            (_serialWritersToStream sw)
    }

-- | Links a serialization method to a prefered file extension, if this is
-- relevant.
class SerializationMethod serial where
  -- | If @Just x@, @x@ should correspond to one of the keys in
  -- _serialReadersFromStream or _serialWritersToAtomic.
  getSerialDefaultExt :: serial -> Maybe FileExt
  getSerialDefaultExt _ = Nothing

-- | Tells whether some type @a@ can be serialized by some _serial_ (serialization
-- method).
class (SerializationMethod serial) => SerializesWith serial a where
  getSerialWriters :: serial -> SerialWriters a

-- | Tells whether some type @a@ can be deserialized by some _serial_
-- (serialization method).
class (SerializationMethod serial) => DeserializesWith serial a where
  getSerialReaders :: serial -> SerialReaders a

-- * Serialization to/from JSON and YAML, which both use the same intermediary
-- type, Data.Aeson.Value

-- | Has 'SerializesWith' & 'DeserializesWith' instances that permits to
-- store/load JSON and YAML files and 'A.Value's.
data JSONSerial = JSONSerial  -- ^ Expects @.json@ files by default, but supports
                              -- @.yaml@/@.yml@ files too "for free"
                | YAMLSerial  -- ^ Expects @.yaml@/@.yml@ files by default, but
                              -- supports @.json@ files too "for free"

-- | For when you want a JSON **only** or YAML **only** serialization, but tied to a
-- specific extension. It's more restrictive than 'JSONSerial' in the sense that
-- JSONSerialWithExt cannot read from values from the configuration (because in
-- the config we only have an Aeson Value, without an associated extension, so
-- we cannot know for sure this Value corresponds to the expected extension)
data JSONSerialWithExt = JSONSerialWithExt FileExt
                            -- ^ Expects files of a given extension, ONLY
                            -- formatted in JSON (YAML not provided "for free")
                       | YAMLSerialWithExt FileExt
                            -- ^ Expects files of a given extension, ONLY
                            -- formatted in YAML (JSON not provided "for free")

instance SerializationMethod JSONSerial where
  getSerialDefaultExt JSONSerial = Just "json"
  getSerialDefaultExt YAMLSerial = Just "yaml"

instance SerializationMethod JSONSerialWithExt where
  getSerialDefaultExt (JSONSerialWithExt e) = Just e
  getSerialDefaultExt (YAMLSerialWithExt e) = Just e

-- | To lazy bytestring of JSON
toAtomicJSON, toAtomicYAML
  :: ToJSON a
  => [FileExt] -> HM.HashMap (TypeRep, Maybe FileExt) (ToAtomicFn a)
toAtomicJSON exts =
  toAtomicFn (map Just exts) A.encode

-- | To lazy bytestring of YAML
toAtomicYAML exts =
  toAtomicFn (map Just exts) $ LBS.fromStrict . Y.encode

instance (ToJSON a) => SerializesWith JSONSerial a where
  getSerialWriters _srl = mempty
    { _serialWritersToAtomic =
        toAtomicFn [Nothing] A.toJSON  -- To A.Value, doesn't need an extension
        <> toAtomicJSON ["json"]
        <> toAtomicYAML ["yaml","yml"] }

instance (ToJSON a) => SerializesWith JSONSerialWithExt a where
  getSerialWriters (JSONSerialWithExt ext) = mempty
    { _serialWritersToAtomic = toAtomicJSON [ext] }
  getSerialWriters (YAMLSerialWithExt ext) = mempty
    { _serialWritersToAtomic = toAtomicYAML [ext] }

parseJSONEither :: (A.FromJSON t) => A.Value -> Either String t
parseJSONEither x = case A.fromJSON x of
  A.Success s -> Right s
  A.Error r   -> Left r
{-# INLINE parseJSONEither #-}

-- | From strict bytestring of JSON
fromAtomicJSON, fromAtomicYAML
  :: FromJSON a
  => [FileExt] -> HM.HashMap (TypeRep, Maybe FileExt) (FromAtomicFn a)
fromAtomicJSON exts =
  fromAtomicFn (map Just exts) A.eitherDecodeStrict

-- | From strict bytestring of YAML
fromAtomicYAML exts =
  fromAtomicFn (map Just exts) $
    over _Left displayException . Y.decodeEither'

-- | From a stream of strict bytestrings of JSON
fromJSONStream, fromYAMLStream
  :: FromJSON a
  => [FileExt] -> HM.HashMap (TypeRep, Maybe FileExt) (FromStreamFn a)
fromJSONStream exts = fromStreamFn (map Just exts) $ \strm -> do
  BSS.toStrict_ (BSS.fromChunks strm) >>= decodeJ
    -- TODO: Enhance this so we don't have to accumulate the whole
  where
    decodeJ x = case A.eitherDecodeStrict x of
      Right y  -> return y
      Left msg -> throwWithPrefix msg

-- | From a stream of strict bytestrings of YAML
fromYAMLStream exts = fromStreamFn (map Just exts) (decodeYAMLStream . BSS.fromChunks)

decodeYAMLStream :: (LogThrow m, FromJSON a) => BSS.ByteString m () -> m a
decodeYAMLStream strm = do
  BSS.toStrict_ strm >>= decodeY -- TODO: same than above
  where
    decodeY x = case Y.decodeEither' x of
      Right y  -> return y
      Left exc -> logAndThrowM exc

instance (FromJSON a) => DeserializesWith JSONSerial a where
  getSerialReaders _srl = mempty
    { _serialReadersFromAtomic =
        fromAtomicFn [Nothing] parseJSONEither -- From A.Value, doesn't need an
                                               -- extension
        <> fromAtomicJSON ["json"]
        <> fromAtomicYAML ["yaml","yml"]
    , _serialReadersFromStream =
        fromJSONStream ["json"]
        -- TODO: Add reading from a stream of JSON objects (which would
        -- therefore be considered a JSON array of objects?)
        <>
        fromYAMLStream ["yaml","yml"] }

instance (FromJSON a) => DeserializesWith JSONSerialWithExt a where
  getSerialReaders (JSONSerialWithExt ext) = mempty
    { _serialReadersFromAtomic = fromAtomicJSON [ext]
    , _serialReadersFromStream = fromJSONStream [ext] }
  getSerialReaders (YAMLSerialWithExt ext) = mempty
    { _serialReadersFromAtomic = fromAtomicYAML [ext]
    , _serialReadersFromStream = fromYAMLStream [ext] }


-- * Helpers to write to and from binary representations

class ToBinaryBuilder serial a where
  toBinaryBuilder :: serial -> a -> BinBuilder.Builder

-- | Recommendation: instances should implement fromLazyByteString and
-- fromByteStream whenever possible.
class FromByteStream serial a where
  fromLazyByteString :: serial -> LBS.ByteString -> Either String a
  fromLazyByteString s = fromStrictByteString s . LBS.toStrict
  fromStrictByteString :: serial -> BS.ByteString -> Either String a
  fromStrictByteString s = fromLazyByteString s . LBS.fromStrict
  fromByteStream :: (LogThrow m) => serial -> BSS.ByteString m () -> m a
  fromByteStream s bss = do
    bs <- BSS.toLazy_ bss  -- This default implementation is stricter than
                                 -- it needs to be
    case fromLazyByteString s bs of
      Left msg -> throwWithPrefix msg
      Right y -> return y

getSerialWriters_ToBinaryBuilder
  :: (SerializationMethod srl, ToBinaryBuilder srl a) => srl -> SerialWriters a
getSerialWriters_ToBinaryBuilder srl = mempty
  { _serialWritersToAtomic =
    toAtomicFn [getSerialDefaultExt srl] $
      BinBuilder.toLazyByteString . toBinaryBuilder srl }

getSerialReaders_FromByteStream
  :: (SerializationMethod srl, FromByteStream srl a) => srl -> SerialReaders a
getSerialReaders_FromByteStream srl = mempty
    { _serialReadersFromStream =
        fromStreamFn [getSerialDefaultExt srl] (fromByteStream srl . BSS.fromChunks)
    , _serialReadersFromAtomic =  -- From strict bytestring
        fromAtomicFn [getSerialDefaultExt srl] (fromStrictByteString srl)
    }

-- * Serialization to/from CSV

-- | Data with header not known in advance, that can be converted to/from CSV,
-- keeping track of the header
data Tabular a = Tabular
  { tabularHeader :: Maybe [T.Text]
  , tabularData :: a }
  deriving (Show, Generic, ToJSON, FromJSON)

-- | Data that can be converted to/from CSV, with previous knowledge of the
-- headers
newtype Records a = Records { fromRecords :: a }

instance (Show a) => Show (Records a) where
  show = show . fromRecords

instance (ToJSON a) => ToJSON (Records a) where
  toJSON = toJSON . fromRecords

instance (FromJSON a) => FromJSON (Records a) where
  parseJSON = fmap Records . parseJSON

-- | Can serialize and deserialize any @Tabular a@ from a CSV file
data CSVSerial = CSVSerial
  { csvSerialExt       :: FileExt
    -- ^ The extension to use (csv, tsv, txt, etc.)
  , csvSerialHasHeader :: Bool
    -- ^ The csv file contains a header (to skip or to read/write). Must be True
    -- if we want to read 'Records' from it
  , csvSerialDelimiter :: Char
    -- ^ The character (@,@, @\t@, etc.) to use as a field delimiter.
  }

instance SerializationMethod CSVSerial where
  getSerialDefaultExt = Just . csvSerialExt

instance (Foldable f, Csv.ToRecord a) => ToBinaryBuilder CSVSerial (Tabular (f a)) where
  toBinaryBuilder (CSVSerial _ hasHeader delim) (Tabular mbHeader dat) =
    mbAddHeader $ foldMap encField dat
    where
      mbAddHeader | hasHeader = maybe id (<>) (encHeader <$> mbHeader)
                  | otherwise = id
      encodeOpts = Csv.defaultEncodeOptions {Csv.encDelimiter = fromIntegral $ ord delim}
      encHeader = CsvBuilder.encodeRecordWith encodeOpts
      encField = CsvBuilder.encodeRecordWith encodeOpts

instance (Foldable f, Csv.ToNamedRecord a, Csv.DefaultOrdered a)
  => ToBinaryBuilder CSVSerial (Records (f a)) where
  toBinaryBuilder (CSVSerial _ hasHeader delim) (Records dat) =
    mbAddHeader $ foldMap encField dat
    where
      mbAddHeader | hasHeader = (encHeader (Csv.headerOrder (undefined :: a)) <>)
                  | otherwise = id
      encodeOpts = Csv.defaultEncodeOptions {Csv.encDelimiter = fromIntegral $ ord delim}
      encHeader = CsvBuilder.encodeHeaderWith encodeOpts
      encField = CsvBuilder.encodeDefaultOrderedNamedRecordWith encodeOpts

instance (Csv.FromRecord a) => FromByteStream CSVSerial (Tabular (V.Vector a)) where
  fromLazyByteString (CSVSerial _ hasHeader delim) bs =
    Tabular Nothing <$>  -- TODO: parse header
    Csv.decodeWith decOpts (if hasHeader then Csv.HasHeader else Csv.NoHeader) bs
    where
      decOpts = Csv.defaultDecodeOptions {Csv.decDelimiter=fromIntegral $ ord delim}

instance (Csv.FromNamedRecord a) => FromByteStream CSVSerial (Records (V.Vector a)) where
  fromLazyByteString (CSVSerial _ hasHeader delim) bs =
    if not hasHeader then error "CANNOT USE ColNamed on CSV files without headers"
    else do
      (_, v) <- Csv.decodeByNameWith decOpts bs
      return $ Records v
    where
      decOpts = Csv.defaultDecodeOptions {Csv.decDelimiter=fromIntegral $ ord delim}

instance (Foldable f, Csv.ToRecord a) => SerializesWith CSVSerial (Tabular (f a)) where
  getSerialWriters = getSerialWriters_ToBinaryBuilder

instance (Foldable f, Csv.ToNamedRecord a, Csv.DefaultOrdered a)
  => SerializesWith CSVSerial (Records (f a)) where
  getSerialWriters = getSerialWriters_ToBinaryBuilder

instance (Csv.FromRecord a) => DeserializesWith CSVSerial (Tabular (V.Vector a)) where
  getSerialReaders = getSerialReaders_FromByteStream

instance (Csv.FromNamedRecord a) => DeserializesWith CSVSerial (Records (V.Vector a)) where
  getSerialReaders = getSerialReaders_FromByteStream

-- instance (Csv.ToNamedRecord a, Foldable f) => 

-- TODO: recover header when deserializing CSV (which cassava doesn't return)
-- decodeTabular :: Bool -> Char -> LBS.ByteString -> Either String (Tabular (V.Vector a))
-- decodeTabular hasHeader delim bs =
--   mbHeader <- if hasHeader
--     then AttoL.parse (CsvParser.header delim') bs
--     else return Nothing
--   where
--     delim' = fromIntegral $ ord delim
--     decOpts = Csv.defaultDecodeOptions {Csv.decDelimiter=delim'}

-- * "Serialization" to/from bytestrings

-- | ByteStringSerial is just a reader of strict ByteStrings and writer of lazy
-- ByteStrings. It's the simplest SerializationMethod possible
newtype ByteStringSerial = ByteStringSerial { bsSerialSpecificExt :: Maybe FileExt }

instance SerializationMethod ByteStringSerial where
  getSerialDefaultExt (ByteStringSerial ext) = ext

instance SerializesWith ByteStringSerial LBS.ByteString where
  getSerialWriters (ByteStringSerial ext) = mempty
    { _serialWritersToAtomic = toAtomicFn [ext] id }
    -- TODO: Add base64 encoding so it can be read/written from/to JSON strings
    -- too

-- We only deserialize *strict* bytestrings, in order not to hide the fact that
-- the data must be accumulated from the stream we read if you want to break
-- away from it

instance DeserializesWith ByteStringSerial BS.ByteString where
  getSerialReaders (ByteStringSerial ext) = mempty
    { _serialReadersFromAtomic =
        fromAtomicFn [ext] Right
    , _serialReadersFromStream =
        fromStreamFn [ext] S.mconcat_ }

-- * Serialization to/from plain text

-- | Can read from text files or raw input strings in the pipeline configuration
-- file. Should be used only for small files or input strings. If we should
-- accept only some extension, specify it. Else just use Nothing.
newtype PlainTextSerial = PlainTextSerial { plainTextSerialSpecificExt :: Maybe FileExt }

instance SerializationMethod PlainTextSerial where
  getSerialDefaultExt (PlainTextSerial ext) = ext

instance SerializesWith PlainTextSerial T.Text where
  getSerialWriters (PlainTextSerial ext) = mempty
    { _serialWritersToAtomic =
      toAtomicFn [Nothing] (\t -> LT.fromChunks [t]) -- To lazy text
      <> toAtomicFn [ext] (\t -> LTE.encodeUtf8 $ LT.fromChunks [t]) -- To lazy bytestring
      <> toAtomicFn [ext] toJSON  -- To A.Value
    }

instance SerializesWith PlainTextSerial LT.Text where
  getSerialWriters (PlainTextSerial ext) = mempty
    { _serialWritersToAtomic =
      toAtomicFn [Nothing] id -- To lazy text
      <> toAtomicFn [ext] LTE.encodeUtf8 -- To lazy bytestring
      <> toAtomicFn [ext] toJSON  -- To A.Value
    }

instance DeserializesWith PlainTextSerial T.Text where
  getSerialReaders (PlainTextSerial ext) = mempty
    { _serialReadersFromAtomic =
        fromAtomicFn [Nothing] Right
        <> fromAtomicFn [ext] parseJSONEither
        <> fromAtomicFn [ext] (Right . TE.decodeUtf8)
    , _serialReadersFromStream =
        fromStreamFn [ext] S.mconcat_
        <>
        fromStreamFn [ext] (fmap TE.decodeUtf8 . S.mconcat_)
    }

-- * Serialization of options

-- | Contains any set of options that should be exposed via the CLI
data RecOfOptions field where
  RecOfOptions :: (Typeable rs, RecordUsableWithCLI rs) => Rec field rs -> RecOfOptions field

type DocRecOfOptions = RecOfOptions DocField

-- | A serialization method used for options which can have a default value,
-- that can be exposed through the configuration.
data OptionsSerial a = forall rs. (Typeable rs, RecordUsableWithCLI rs)
                   => OptionsSerial (a -> DocRec rs) (DocRec rs -> a)
instance SerializationMethod (OptionsSerial a)
instance SerializesWith (OptionsSerial a) a where
  getSerialWriters (OptionsSerial f _) = mempty
    { _serialWritersToAtomic =
        toAtomicFn [Nothing] (RecOfOptions . f) }
instance DeserializesWith (OptionsSerial a) a where
  getSerialReaders (OptionsSerial _ (f :: DocRec rs -> a)) = mempty
    { _serialReadersFromAtomic =
        let conv :: DocRecOfOptions -> Either String a
            conv (RecOfOptions r) = case cast r of
              Just r' -> Right $ f r'
              Nothing -> Left "OptionsSerial: _serialReadersFromAtomic: Not the right fields"
        in fromAtomicFn [Nothing] conv }


-- * Combining serializers and deserializers into one structure

-- | Can serialize @a@ and deserialize @b@.
data SerialsFor a b = SerialsFor
  { _serialWriters        :: SerialWriters a
  , _serialReaders        :: SerialReaders b
  , _serialDefaultExt     :: First FileExt
  , _serialRepetitionKeys :: [LocVariable] }
  deriving (Show)

makeLenses ''SerialsFor

-- | Can serialize and deserialize @a@. Use 'dimap' to transform it
type BidirSerials a = SerialsFor a a

-- | Can only serialize @a@. Use 'lmap' to transform it.
type PureSerials a = SerialsFor a ()

-- | Can only deserialize @a@. Use 'rmap' to transform it.
type PureDeserials a = SerialsFor Void a

instance Profunctor SerialsFor where
  lmap f (SerialsFor sers desers ext rk) = SerialsFor (contramap f sers) desers ext rk
  rmap f (SerialsFor sers desers ext rk) = SerialsFor sers (fmap f desers) ext rk

instance Semigroup (SerialsFor a b) where
  SerialsFor s d ext rk <> SerialsFor s' d' ext' _ =
    SerialsFor (s<>s') (d<>d') (ext<>ext') rk
instance Monoid (SerialsFor a b) where
  mempty = SerialsFor mempty mempty mempty []

-- | Changes the serialization function used by default
setDefaultSerial :: FileExt -> SerialsFor a b -> SerialsFor a b
setDefaultSerial = set serialDefaultExt . First . Just

-- | Packs together ways to serialize and deserialize some data @a@
someBidirSerial :: (SerializesWith s a, DeserializesWith s a) => s -> BidirSerials a
someBidirSerial s =
  SerialsFor (getSerialWriters s) (getSerialReaders s) (First $ getSerialDefaultExt s) []

makeBidir :: PureSerials a -> PureDeserials a -> BidirSerials a
makeBidir (SerialsFor sers _ ext rk) (SerialsFor _ desers ext' _) =
  SerialsFor sers desers (ext<>ext') rk

-- | Packs together ways to serialize some data @a@
somePureSerial :: (SerializesWith s a) => s -> PureSerials a
somePureSerial s =
  SerialsFor (getSerialWriters s) mempty (First $ getSerialDefaultExt s) []

-- | Packs together ways to deserialize and deserialize some data @a@
somePureDeserial :: (DeserializesWith s a) => s -> PureDeserials a
somePureDeserial s =
  SerialsFor mempty (getSerialReaders s) (First $ getSerialDefaultExt s) []

eraseSerials :: SerialsFor a b -> PureDeserials b
eraseSerials (SerialsFor _ desers ext rk) = SerialsFor mempty desers ext rk

eraseDeserials :: SerialsFor a b -> PureSerials a
eraseDeserials (SerialsFor sers _ ext rk) = SerialsFor sers mempty ext rk


-- * Retrieve conversion functions from a 'SerialsFor' @a@ @b@

-- | Tries to get a conversion function to some type @i@
getToAtomicFn :: forall i a b. (Typeable i) => SerialsFor a b -> Maybe (a -> i)
getToAtomicFn ser = do
  ToAtomicFn (f :: a -> i') <-
    HM.lookup (typeOf (undefined :: i),Nothing) (ser ^. serialWriters . serialWritersToAtomic)
  case eqT :: Maybe (i' :~: i) of
    Just Refl -> return f
    Nothing -> error $ "getToAtomicFn: Some conversion function isn't properly indexed. Should not happen"

-- | Tries to get a conversion function from some type @i@
getFromAtomicFn :: forall i a b. (Typeable i) => SerialsFor a b -> Maybe (FromAtomicFn' i b)
getFromAtomicFn ser = do
  FromAtomicFn (f :: FromAtomicFn' i' b) <-
    HM.lookup (typeOf (undefined :: i),Nothing) (ser ^. serialReaders . serialReadersFromAtomic)
  case eqT :: Maybe (i' :~: i) of
    Just Refl -> return f
    Nothing -> error $ "getFromAtomicFn: Some conversion function isn't properly indexed. Should not happen"


-- * Serialization for compressed formats

-- | Wraps all the functions in the serial so for each serial (extension) @xxx@
-- supported, we know also support @xxxzlib@. Doesn't change the default
-- extension
addZlibSerials :: SerialsFor a b -> SerialsFor a b
addZlibSerials = over serialWriters (over serialWritersToAtomic editTA)
              . over serialReaders (over serialReadersFromAtomic editFA
                                  . over serialReadersFromStream editFS)
  where
    editTA hm = (hm <>) $ mconcat $ flip map (allToAtomicFnsWithType hm) $
      \(ext, f) ->
        toAtomicFn [Just $ ext <> "zlib"] $ Zlib.compress . f  -- Lazy bytestring
    editFA hm = (hm <>) $ mconcat $ flip map (allFromAtomicFnsWithType hm) $
      \(ext, f) ->
        fromAtomicFn [Just $ ext <> "zlib"] $
          f . LBS.toStrict . Zlib.decompress . LBS.fromStrict  -- Strict bytestring
    editFS hm = (hm <>) $ mconcat $ flip map (allFromStreamFnsWithType hm) $
      \(ext, FromStreamFn'' f) ->
        fromStreamFn [Just $ ext <> "zlib"] $
          f . BSS.toChunks . SZip.decompress SZip.defaultWindowBits . BSS.fromChunks

-- | Adds warnings when deserializing values /from a stream/
addDeserialWarnings :: (b -> [String]) -> SerialsFor a b -> SerialsFor a b
addDeserialWarnings f = serialReaders . serialReadersFromStream . traversed %~ addW
  where
    addW (FromStreamFn g) = FromStreamFn $ \s -> do
      (a :> r) <- g s
      let warnings = f a
      mapM_ (logFM WarningS . logStr) warnings
      return $ a :> r


-- -- | Traverses to the repetition keys stored in the access functions of a
-- -- 'SerialsFor'
-- serialsRepetitionKeys :: Traversal' (SerialsFor a b) [LocVariable]
-- serialsRepetitionKeys f (SerialsFor writers readers ext rk) =
--   rebuild <$> (serialWritersToOutputFile . traversed . writeToLocRepetitionKeys) f writers
--           <*> (serialReadersFromInputFile . traversed . readFromLocRepetitionKeys) f readers
--   where
--     rebuild w r = SerialsFor w r ext rk<|MERGE_RESOLUTION|>--- conflicted
+++ resolved
@@ -46,11 +46,8 @@
 import qualified Data.Vector                 as V
 import           Data.Void
 import qualified Data.Yaml                   as Y
-<<<<<<< HEAD
 import           Katip
-=======
 import           GHC.Generics
->>>>>>> 6b6b2679
 import           Streaming
 import qualified Streaming.Prelude           as S
 import qualified Streaming.Zip               as SZip
