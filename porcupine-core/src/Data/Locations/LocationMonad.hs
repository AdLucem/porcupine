--- conflicted
+++ resolved
@@ -88,8 +88,6 @@
   -- consumed
   readBSS :: Loc -> (BSS.ByteString m () -> m b) -> m (Either Error b)
 
-<<<<<<< HEAD
-=======
   -- |
   -- Duplicate a location.
   --
@@ -101,31 +99,9 @@
     -> m (Either Error ())
   copy = defaultCopy
 
-  -- | Wrapper to use functions directly writing to a filepath.
-  -- @withLocalBuffer f loc@ will apply @f@ to a temporary file and copy the
-  -- result to @loc@
-  withLocalBuffer :: (FilePath -> m a) -> Loc -> m a
-
-  -- | Log a message
-  logMsg :: String -> m ()
-  -- Redundant since for now we impose a 'MonadIO' constraint anyways
-  -- default logMsg :: MonadIO m => String -> m ()
-  logMsg = liftIO . putStrLn
-
-  -- | Time an access duration
-  clockAccess :: m a -> m a
-  -- default clockAccess :: MonadIO m => m a -> m a
-  clockAccess act = do
-    start <- liftIO $ getTime Monotonic
-    res   <- act
-    end   <- liftIO $ getTime Monotonic
-    liftIO $ fprint (timeSpecs % "\n") start end
-    return res
-
 defaultCopy :: LocationMonad m => Loc -> Loc -> m (Either Error ())
 defaultCopy locFrom locTo = readBSS locFrom (writeBSS locTo)
 
->>>>>>> b252a984
 -- | Any ReaderT of some LocationMonad is also a LocationMonad
 instance (LocationMonad m) => LocationMonad (ReaderT r m) where
   locExists = lift . locExists
@@ -135,15 +111,7 @@
   readBSS loc f = do
     st <- ask
     lift $ readBSS loc $ flip runReaderT st . f . hoist lift
-<<<<<<< HEAD
-=======
   copy locfrom locto = lift $ copy locfrom locto
-  withLocalBuffer f loc = do
-    st <- ask
-    lift $ withLocalBuffer (flip runReaderT st . f) loc
-  logMsg = lift . logMsg
-  clockAccess (ReaderT act) = ReaderT (clockAccess . act)
->>>>>>> b252a984
 
 -- | Same than the previous instance, we just lift through the @KatipContextT@
 -- constructor
@@ -155,15 +123,7 @@
   readBSS loc f = KatipContextT $ do
     st <- ask
     lift $ readBSS loc $ flip (runReaderT . unKatipContextT) st . f . hoist lift
-<<<<<<< HEAD
-=======
-  withLocalBuffer f loc = KatipContextT $ do
-    st <- ask
-    lift $ withLocalBuffer (flip (runReaderT . unKatipContextT) st . f) loc
   copy locfrom locto = lift $ copy locfrom locto
-  logMsg = lift . logMsg
-  clockAccess (KatipContextT (ReaderT act)) = KatipContextT $ ReaderT (clockAccess . act)
->>>>>>> b252a984
 
 -- | Run a computation or a sequence of computations that will access some
 -- locations. Selects whether to run in IO or AWS based on some Loc used as
@@ -200,7 +160,8 @@
   writeBSS l             = writeBSS_S3 l
   readBSS (LocalFile l) = readBSS_Local l
   readBSS l             = readBSS_S3 l
-<<<<<<< HEAD
+  copy (LocalFile fileFrom) (LocalFile fileTo) = copy_Local fileFrom fileTo
+  copy objFrom objTo                           = copy_S3 objFrom objTo
 
 -- | Wrapper to use functions directly writing to a filepath.
 -- @withLocalBuffer f loc@ will apply @f@ to a temporary file and copy the
@@ -208,12 +169,6 @@
 withLocalBuffer :: (MonadIO m, MonadMask m, LocationMonad m) => (FilePath -> m a) -> Loc -> m a
 withLocalBuffer f (LocalFile lf) = f $ lf ^. locFilePathAsRawFilePath
 withLocalBuffer f loc =
-=======
-  copy (LocalFile fileFrom) (LocalFile fileTo) = copy_Local fileFrom fileTo
-  copy objFrom objTo                           = copy_S3 objFrom objTo
-  withLocalBuffer f (LocalFile lf) = f $ lf ^. locFilePathAsRawFilePath
-  withLocalBuffer f loc@S3Obj{} =
->>>>>>> b252a984
     Tmp.withSystemTempDirectory "pipeline-tools-tmp" writeAndUpload
     where
       writeAndUpload tmpDir = do
@@ -243,11 +198,7 @@
   locExists = checkLocal "locExists" locExists_Local
   writeBSS = checkLocal "writeBSS" writeBSS_Local
   readBSS  = checkLocal "readBSS" readBSS_Local
-<<<<<<< HEAD
-=======
   copy = checkLocal "copy" $ \file1 -> checkLocal "copy (2nd argument)" (copy_Local file1)
-  withLocalBuffer f = checkLocal "withLocalBuffer" (\lf -> f $ lf^.locFilePathAsRawFilePath)
->>>>>>> b252a984
 
 writeText :: LocationMonad m
           => Loc
