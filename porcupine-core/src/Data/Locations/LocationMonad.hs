{-# LANGUAGE ConstraintKinds       #-}
{-# LANGUAGE DefaultSignatures     #-}
{-# LANGUAGE DeriveGeneric         #-}
{-# LANGUAGE FlexibleContexts      #-}
{-# LANGUAGE FlexibleInstances     #-}
{-# LANGUAGE MultiParamTypeClasses #-}
{-# LANGUAGE NamedFieldPuns        #-}
{-# LANGUAGE OverloadedStrings     #-}
{-# LANGUAGE RankNTypes            #-}
{-# LANGUAGE ScopedTypeVariables   #-}
{-# LANGUAGE TypeFamilies          #-}
{-# LANGUAGE TypeSynonymInstances  #-}
{-# OPTIONS_GHC -Wall #-}
{-# OPTIONS_GHC -fno-warn-name-shadowing #-}

module Data.Locations.LocationMonad where

import           Control.Lens
import           Control.Monad.Catch
import           Control.Monad.IO.Class
import           Control.Monad.Trans.Resource
import qualified Data.ByteString.Lazy         as LBS
import qualified Data.ByteString.Streaming    as BSS
import           Data.Locations.Loc
import qualified Data.Text                    as Text
import qualified Data.Text.Encoding           as TE
import           GHC.Generics                 (Generic)
import           System.Directory             (createDirectoryIfMissing,
                                               createFileLink, doesPathExist)
import qualified System.FilePath              as Path
import qualified System.IO.Temp               as Tmp


data RawError
  = OtherError String
  | IOError IOError
  deriving (Generic, Show)

data Error = Error Loc RawError
  deriving (Generic)

instance Show Error where
  show (Error loc raw) =
    "Error when trying to access file " ++ show loc ++ ": got " ++ show raw

instance Exception Error

data RetrievingError
  = FileReadError Error
  | DecodingError Loc Text.Text

instance Exception RetrievingError

instance Show RetrievingError where
  show (FileReadError loc) = "Impossible to read file " <> show loc
  show (DecodingError loc msg) =
    "Error while decoding file " <> show loc <> ": " <> Text.unpack msg


-- | Runs computations accessing 'Loc's
class (MonadMask m, MonadIO m) => LocationMonad m where
  -- | Tells whether a Loc corresponds to a physical file
  locExists :: Loc -> m Bool

  writeBSS :: Loc -> BSS.ByteString m r -> m r

  -- | Read a (streaming) bytestring from a location.
  --
  -- For resources management reasons, the function is in CPS so that the
  -- underlying function can safely close the handle once the bytestring is
  -- consumed
  readBSS :: Loc -> (BSS.ByteString m () -> m b) -> m (Either Error b)

  -- |
  -- Duplicate a location.
  --
  -- As much as possible this should be done by aliasing to avoid actually
  -- moving the content around.
  copy ::
       Loc -- ^ From
    -> Loc -- ^ To
    -> m (Either Error ())
  copy = defaultCopy

defaultCopy :: LocationMonad m => Loc -> Loc -> m (Either Error ())
defaultCopy locFrom locTo = readBSS locFrom (writeBSS locTo)

<<<<<<< HEAD
-- | Any ReaderT of some LocationMonad is also a LocationMonad
instance (LocationMonad m) => LocationMonad (ReaderT r m) where
  locExists = lift . locExists
  writeBSS loc bs = do
    st <- ask
    lift $ writeBSS loc $ hoist (flip runReaderT st) bs
  readBSS loc f = do
    st <- ask
    lift $ readBSS loc $ flip runReaderT st . f . hoist lift
  copy locfrom locto = lift $ copy locfrom locto
  withLocalBuffer f loc = do
    st <- ask
    lift $ withLocalBuffer (flip runReaderT st . f) loc
  logMsg = lift . logMsg
  clockAccess (ReaderT act) = ReaderT (clockAccess . act)

-- | Same than the previous instance, we just lift through the @KatipContextT@
-- constructor
instance (LocationMonad m) => LocationMonad (KatipContextT m) where
  locExists = lift . locExists
  writeBSS loc bs = KatipContextT $ do
    st <- ask
    lift $ writeBSS loc $ hoist (flip (runReaderT . unKatipContextT) st) bs
  readBSS loc f = KatipContextT $ do
    st <- ask
    lift $ readBSS loc $ flip (runReaderT . unKatipContextT) st . f . hoist lift
  withLocalBuffer f loc = KatipContextT $ do
    st <- ask
    lift $ withLocalBuffer (flip (runReaderT . unKatipContextT) st . f) loc
  copy locfrom locto = lift $ copy locfrom locto
  logMsg = lift . logMsg
  clockAccess (KatipContextT (ReaderT act)) = KatipContextT $ ReaderT (clockAccess . act)

-- | Run a computation or a sequence of computations that will access some
-- locations. Selects whether to run in IO or AWS based on some Loc used as
-- selector.
selectRun :: Loc_ t  -- ^ a loc
          -> Bool -- ^ Verbosity
          -> (forall m. (LocationMonad m, MonadIO m, MonadBaseControl IO m) => m a)
             -- ^ The action to run, either in AWS or IO
          -> IO a
selectRun (LocalFile{}) _verbose act =
  runResourceT act
selectRun (S3Obj{}) verbose act = do
  putStrLn "Opening AWS connection"
  awsEnv <- S3.getEnv verbose
  runResourceT $ runAWS awsEnv act

-- These instances have been removed from resourcet in version 1.2.0
instance MonadBase IO (ResourceT IO) where
    liftBase = lift . liftBase
instance MonadBaseControl IO (ResourceT IO) where
     type StM (ResourceT IO) a = StM IO a
     liftBaseWith f = ResourceT $ \reader' ->
         liftBaseWith $ \runInBase ->
             f $ runInBase . (\(ResourceT r) -> r reader'  )
     restoreM = ResourceT . const . restoreM

instance LocationMonad AWS where
  locExists (LocalFile l) = locExists_Local l
  locExists _             = return True -- TODO: Implement it
  writeBSS (LocalFile l) = writeBSS_Local l
  writeBSS l             = writeBSS_S3 l
  readBSS (LocalFile l) = readBSS_Local l
  readBSS l             = readBSS_S3 l
  copy (LocalFile fileFrom) (LocalFile fileTo) = copy_Local fileFrom fileTo
  copy objFrom objTo                           = copy_S3 objFrom objTo
  withLocalBuffer f (LocalFile lf) = f $ lf ^. locFilePathAsRawFilePath
  withLocalBuffer f loc@S3Obj{} =
=======

-- | Wrapper to use functions directly writing to a filepath.
-- @withLocalBuffer f loc@ will apply @f@ to a temporary file and copy the
-- result to @loc@
withLocalBuffer :: (MonadIO m, MonadMask m, LocationMonad m) => (FilePath -> m a) -> Loc -> m a
withLocalBuffer f (LocalFile lf) = f $ lf ^. locFilePathAsRawFilePath
withLocalBuffer f loc =
>>>>>>> 8001f752
    Tmp.withSystemTempDirectory "pipeline-tools-tmp" writeAndUpload
    where
      writeAndUpload tmpDir = do
        let tmpFile = tmpDir Path.</> "out"
        res <- f tmpFile
        readBSS_ (localFile tmpFile) (writeBSS loc)
        return res

-- Will be removed once we have pure models with initializers (as we won't need
-- encapsulated lists of init functions anymore)


checkLocal :: String -> (LocalFilePath -> p) -> Loc -> p
checkLocal _ f (LocalFile fname) = f fname
checkLocal funcName _ loc = error $ funcName ++ ": location " ++ show loc ++ " isn't a LocalFile"


writeText :: LocationMonad m
          => Loc
          -> Text.Text
          -> m ()
writeText loc body =
  let bsBody = BSS.fromStrict $ TE.encodeUtf8 body in
  writeBSS loc bsBody

locExists_Local :: MonadIO m => LocalFilePath -> m Bool
locExists_Local = liftIO . doesPathExist . view locFilePathAsRawFilePath

writeBSS_Local :: MonadResource m => LocalFilePath -> BSS.ByteString m b -> m b
writeBSS_Local path body = do
  let raw = path ^. locFilePathAsRawFilePath
  liftIO $ createDirectoryIfMissing True (Path.takeDirectory raw)
  BSS.writeFile raw body


writeLazyByte
  :: LocationMonad m
  => Loc
  -> LBS.ByteString
  -> m ()
writeLazyByte loc = writeBSS loc . BSS.fromLazy

eitherToExn :: (MonadThrow m, Exception e) => Either e a -> m a
eitherToExn (Left e)  = throwM e
eitherToExn (Right x) = pure x

mapLeft :: (a -> b) -> Either a c -> Either b c
mapLeft f (Left x)  = Left $ f x
mapLeft _ (Right y) = Right y

copy_Local :: MonadIO m => LocalFilePath -> LocalFilePath -> m (Either Error ())
copy_Local fp1 fp2 =
  liftIO $ Right <$> createFileLink
    (fp1^.locFilePathAsRawFilePath)
    (fp2^.locFilePathAsRawFilePath)

readBSS_Local
  :: forall f m a. (MonadCatch f, MonadResource m)
  => LocalFilePath
  -> (BSS.ByteString m () -> f a)
  -> f (Either Error a)
readBSS_Local f k = mapLeft (Error (LocalFile f) . IOError) <$>
  try (k $ BSS.readFile $ f ^. locFilePathAsRawFilePath)

-- | Exception version of 'readBSS'
readBSS_ :: LocationMonad m
         => Loc
         -> (BSS.ByteString m () -> m b)
         -> m b
readBSS_ loc k = eitherToExn =<< readBSS loc k

readLazyByte :: LocationMonad m
                => Loc
                -> m (Either Error LBS.ByteString)
readLazyByte loc = readBSS loc BSS.toLazy_

readLazyByte_ :: LocationMonad m
                 => Loc
                 -> m LBS.ByteString
readLazyByte_ loc = eitherToExn =<< readLazyByte loc

readText :: LocationMonad m
            => Loc
            -> m (Either Error Text.Text)
readText loc = do
  maybeBSContent <- readLazyByte loc
  pure $ (TE.decodeUtf8 . LBS.toStrict) <$> maybeBSContent

readText_ :: LocationMonad m
             => Loc
             -> m Text.Text
readText_ loc = eitherToExn =<< readText loc<|MERGE_RESOLUTION|>--- conflicted
+++ resolved
@@ -85,77 +85,6 @@
 defaultCopy :: LocationMonad m => Loc -> Loc -> m (Either Error ())
 defaultCopy locFrom locTo = readBSS locFrom (writeBSS locTo)
 
-<<<<<<< HEAD
--- | Any ReaderT of some LocationMonad is also a LocationMonad
-instance (LocationMonad m) => LocationMonad (ReaderT r m) where
-  locExists = lift . locExists
-  writeBSS loc bs = do
-    st <- ask
-    lift $ writeBSS loc $ hoist (flip runReaderT st) bs
-  readBSS loc f = do
-    st <- ask
-    lift $ readBSS loc $ flip runReaderT st . f . hoist lift
-  copy locfrom locto = lift $ copy locfrom locto
-  withLocalBuffer f loc = do
-    st <- ask
-    lift $ withLocalBuffer (flip runReaderT st . f) loc
-  logMsg = lift . logMsg
-  clockAccess (ReaderT act) = ReaderT (clockAccess . act)
-
--- | Same than the previous instance, we just lift through the @KatipContextT@
--- constructor
-instance (LocationMonad m) => LocationMonad (KatipContextT m) where
-  locExists = lift . locExists
-  writeBSS loc bs = KatipContextT $ do
-    st <- ask
-    lift $ writeBSS loc $ hoist (flip (runReaderT . unKatipContextT) st) bs
-  readBSS loc f = KatipContextT $ do
-    st <- ask
-    lift $ readBSS loc $ flip (runReaderT . unKatipContextT) st . f . hoist lift
-  withLocalBuffer f loc = KatipContextT $ do
-    st <- ask
-    lift $ withLocalBuffer (flip (runReaderT . unKatipContextT) st . f) loc
-  copy locfrom locto = lift $ copy locfrom locto
-  logMsg = lift . logMsg
-  clockAccess (KatipContextT (ReaderT act)) = KatipContextT $ ReaderT (clockAccess . act)
-
--- | Run a computation or a sequence of computations that will access some
--- locations. Selects whether to run in IO or AWS based on some Loc used as
--- selector.
-selectRun :: Loc_ t  -- ^ a loc
-          -> Bool -- ^ Verbosity
-          -> (forall m. (LocationMonad m, MonadIO m, MonadBaseControl IO m) => m a)
-             -- ^ The action to run, either in AWS or IO
-          -> IO a
-selectRun (LocalFile{}) _verbose act =
-  runResourceT act
-selectRun (S3Obj{}) verbose act = do
-  putStrLn "Opening AWS connection"
-  awsEnv <- S3.getEnv verbose
-  runResourceT $ runAWS awsEnv act
-
--- These instances have been removed from resourcet in version 1.2.0
-instance MonadBase IO (ResourceT IO) where
-    liftBase = lift . liftBase
-instance MonadBaseControl IO (ResourceT IO) where
-     type StM (ResourceT IO) a = StM IO a
-     liftBaseWith f = ResourceT $ \reader' ->
-         liftBaseWith $ \runInBase ->
-             f $ runInBase . (\(ResourceT r) -> r reader'  )
-     restoreM = ResourceT . const . restoreM
-
-instance LocationMonad AWS where
-  locExists (LocalFile l) = locExists_Local l
-  locExists _             = return True -- TODO: Implement it
-  writeBSS (LocalFile l) = writeBSS_Local l
-  writeBSS l             = writeBSS_S3 l
-  readBSS (LocalFile l) = readBSS_Local l
-  readBSS l             = readBSS_S3 l
-  copy (LocalFile fileFrom) (LocalFile fileTo) = copy_Local fileFrom fileTo
-  copy objFrom objTo                           = copy_S3 objFrom objTo
-  withLocalBuffer f (LocalFile lf) = f $ lf ^. locFilePathAsRawFilePath
-  withLocalBuffer f loc@S3Obj{} =
-=======
 
 -- | Wrapper to use functions directly writing to a filepath.
 -- @withLocalBuffer f loc@ will apply @f@ to a temporary file and copy the
@@ -163,7 +92,6 @@
 withLocalBuffer :: (MonadIO m, MonadMask m, LocationMonad m) => (FilePath -> m a) -> Loc -> m a
 withLocalBuffer f (LocalFile lf) = f $ lf ^. locFilePathAsRawFilePath
 withLocalBuffer f loc =
->>>>>>> 8001f752
     Tmp.withSystemTempDirectory "pipeline-tools-tmp" writeAndUpload
     where
       writeAndUpload tmpDir = do
