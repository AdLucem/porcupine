{-# LANGUAGE DeriveAnyClass       #-}
{-# LANGUAGE DeriveDataTypeable   #-}
{-# LANGUAGE DeriveFoldable       #-}
{-# LANGUAGE DeriveFunctor        #-}
{-# LANGUAGE DeriveGeneric        #-}
{-# LANGUAGE DeriveTraversable    #-}
{-# LANGUAGE FlexibleInstances    #-}
{-# LANGUAGE NamedFieldPuns       #-}
{-# LANGUAGE StaticPointers       #-}
{-# LANGUAGE TemplateHaskell      #-}
{-# LANGUAGE TypeSynonymInstances #-}
{-# OPTIONS_GHC -Wall #-}

module Data.Locations.Loc where

import           Control.Applicative
import           Control.Lens
import           Control.Monad              (foldM)
import           Data.Aeson
<<<<<<< HEAD
import           Data.Binary         (Binary)
import qualified Data.HashMap.Strict as HM
=======
import           Data.Binary                (Binary)
import qualified Data.HashMap.Strict        as HM
>>>>>>> 7aea80ed
import           Data.Locations.LocVariable
import           Data.Representable
import           Data.String
import qualified Data.Text                  as T
import           GHC.Generics               (Generic)
import qualified Network.URL                as URL
import qualified System.Directory           as Dir (createDirectoryIfMissing)
import qualified System.FilePath            as Path


-- | Each location bit can be a simple chunk of string, or a variable name
-- waiting to be spliced in.
data LocBit
  = LocBitChunk FilePath  -- ^ A raw filepath part, to be used as is
  | LocBitVarRef LocVariable -- ^ A variable name
  deriving (Eq, Generic, ToJSON, FromJSON)

instance Show LocBit where
<<<<<<< HEAD
  show (LocBitChunk s)  = s
=======
  show (LocBitChunk s)                = s
>>>>>>> 7aea80ed
  show (LocBitVarRef (LocVariable v)) = "{" ++ v ++ "}"

locBitContent :: Lens' LocBit String
locBitContent f (LocBitChunk p) = LocBitChunk <$> f p
locBitContent f (LocBitVarRef (LocVariable v)) = LocBitVarRef . LocVariable <$> f v

-- | A newtype so that we can redefine the Show instance
newtype LocString = LocString [LocBit]

instance Semigroup LocString where
  LocString l1 <> LocString l2 = LocString $ concatLocBitChunks $ l1++l2
instance Monoid LocString where
  mempty = LocString []

instance Show LocString where
  show (LocString l) = concatMap show l

-- | Get all the variable names still in the loc string and possibly replace
-- them.
locStringVariables :: Traversal' LocString LocBit
locStringVariables f (LocString bits) = LocString . concatLocBitChunks <$> traverse f' bits
  where f' c@(LocBitChunk{})  = pure c
        f' c@(LocBitVarRef{}) = f c

-- | Ensures 2 consecutive chunks are concatenated together
concatLocBitChunks :: [LocBit] -> [LocBit]
concatLocBitChunks (LocBitChunk p1 : LocBitChunk p2 : rest) =
  concatLocBitChunks (LocBitChunk (p1++p2) : rest)
concatLocBitChunks (x : rest) = x : concatLocBitChunks rest
concatLocBitChunks [] = []

data LocFilePath a = LocFilePath { _pathWithoutExt :: a, _pathExtension :: String }
  deriving (Eq, Ord, Generic, ToJSON, FromJSON, Functor, Foldable, Traversable, Binary)

makeLenses ''LocFilePath

firstNonEmptyExt :: String -> String -> String
firstNonEmptyExt "" b = b
firstNonEmptyExt a _  = a

instance (Semigroup a) => Semigroup (LocFilePath a) where
  -- Concats the filepaths /without considering extension/ and then chooses one
  -- non-empty extension, right-biased.
  LocFilePath p e <> LocFilePath p' e' =
    LocFilePath (p<>p') $ firstNonEmptyExt e' e
instance (Monoid a) => Monoid (LocFilePath a) where
  mempty = LocFilePath mempty ""

-- | Turns the 'LocFilePath' to/from a simple string to be used as is.
locFilePathAsRawFilePath :: (IsLocString a) => Iso' (LocFilePath a) FilePath
locFilePathAsRawFilePath = iso to_ from_
  where
    to_ (LocFilePath p e) = case e of
      "" -> p'
      _  -> p'++"."++e
      where p' = p ^. locStringAsRawString
    from_ fp = let (p,e) = splitExtension' fp
               in LocFilePath (p ^. from locStringAsRawString) e

instance (IsLocString a) => IsString (LocFilePath a) where
  fromString p = p ^. from locFilePathAsRawFilePath

instance (IsLocString a) => Show (LocFilePath a) where
  show p = fmap (view locStringAsRawString) p ^. locFilePathAsRawFilePath

-- | Location's main type. A value of type 'Loc_' denotes a file or a folder
-- that may be local or hosted remotely (s3).
data Loc_ a
  = LocalFile { filePath :: LocFilePath a }
  | S3Obj { bucketName :: String
          , objectName :: LocFilePath a }
  {- In the future, we might want to add the following locations
     | ParquetObj ...
     | SQLTableObj ...
  -}
  deriving (Eq, Ord, Generic, ToJSON, FromJSON, Functor, Foldable, Traversable, Binary)

instance (IsLocString a) => Show (Loc_ a) where
  show LocalFile{ filePath } = show filePath
  show S3Obj{ bucketName, objectName } =
    "s3://" ++ bucketName ++ "/" ++ show objectName

-- | Lens to the 'LocFilePath' of the 'Loc'
locFilePath :: Lens (Loc_ a) (Loc_ b) (LocFilePath a) (LocFilePath b)
locFilePath f (LocalFile fp) = LocalFile <$> f fp
locFilePath f (S3Obj b fp)   = S3Obj b <$> f fp

-- | Lens to the extension of the 'Loc'
locExt :: Lens' (Loc_ a) String
locExt = locFilePath . pathExtension

-- | A 'Loc_' that might contain some names holes, called variables, that we
-- have first to replace by a value before we can get a definite physical
-- location.
type LocWithVars = Loc_ LocString

-- | A 'Loc_' that can directly be accessed as is.
type Loc = Loc_ String

type LocalFilePath = LocFilePath String

-- | Creates a 'Loc' from a simple litteral string
localFile :: FilePath -> Loc
localFile s = LocalFile $ s ^. from locFilePathAsRawFilePath

-- | Creates a 'LocWithVars' that will only contain a chunk, no variables
locWithVarsFromLoc :: Loc -> LocWithVars
locWithVarsFromLoc = fmap (LocString . (:[]) . LocBitChunk)

-- | All the variables leftover in a 'LocWithVars'
locVariables :: Traversal' LocWithVars LocBit
locVariables = traversed . locStringVariables

-- | A map that can be used to splice variables in a 'LocWithVars'
type LocVariableMap = HM.HashMap LocVariable String

-- | Splices in the variables present in the hashmap
spliceLocVariables :: LocVariableMap -> LocWithVars -> LocWithVars
spliceLocVariables vars = over locVariables $ \v -> case v of
  LocBitVarRef vname ->
    case HM.lookup vname vars of
      Just val -> LocBitChunk val
      Nothing  -> v
  _ -> error "spliceLocVariables: Should not happen"

-- | Means that @a@ can represent file paths
class (Monoid a) => IsLocString a where
  locStringAsRawString :: Iso' a String
  parseLocStringAndExt :: String -> Either String (LocFilePath a)

splitExtension' :: FilePath -> (FilePath, String)
splitExtension' fp = let (f,e) = Path.splitExtension fp in
  case e of '.':e' -> (f,e')
            _      -> (f,e)

instance IsLocString FilePath where
  locStringAsRawString = id
  parseLocStringAndExt fp = Right $ fp ^. from locFilePathAsRawFilePath

parseLocString :: String -> Either String LocString
parseLocString s = (LocString . reverse . map (over locBitContent reverse) . filter isFull)
                   <$> foldM oneChar [] s
  where
    oneChar (LocBitVarRef _ : _) '{' = Left "Cannot nest {...}"
    oneChar acc '{' = return $ LocBitVarRef (LocVariable "") : acc
    oneChar (LocBitChunk _ : _) '}' = Left "'}' terminates nothing"
    oneChar acc '}' = return $ LocBitChunk "" : acc
    oneChar (hd : rest) c = return $ over locBitContent (c:) hd : rest
    oneChar [] c = return [LocBitChunk [c]]

    isFull (LocBitChunk "") = False
    isFull _                = True

refuseVarRefs :: String -> String -> Either String String
refuseVarRefs place s = do
  l <- parseLocString s
  case l of
    (LocString []) -> return ""
    (LocString [LocBitChunk p]) -> return p
    _ -> Left $ "Variable references {...} are not allowed in the " ++ place ++ " part of a URL"

instance IsLocString LocString where
  locStringAsRawString = iso show from_
    where from_ s = LocString [LocBitChunk s]
  parseLocStringAndExt s =
    LocFilePath <$> parseLocString p <*> refuseVarRefs "extension" e
    where (p, e) = splitExtension' s

-- | The main way to parse a 'Loc_'.
parseURL :: (IsLocString a) => String -> Either String (Loc_ a)
parseURL "." = Right $ LocalFile $ LocFilePath ("." ^. from locStringAsRawString) ""
parseURL litteralPath = do
  pathUrl <- maybe (Left $ "parseURL: Invalid URL '" ++ litteralPath ++ "'") Right $
             URL.importURL litteralPath
  case URL.url_type pathUrl of
    URL.Absolute h ->
      case URL.protocol h of
        URL.RawProt "s3" ->
          S3Obj <$> (refuseVarRefs "bucket" $ URL.host h)
                <*> (parseLocStringAndExt $ URL.url_path pathUrl)
        p -> Left $ "Unsupported protocol: " ++ show p
    URL.HostRelative -> LocalFile <$> (parseLocStringAndExt $ "/" ++ URL.url_path pathUrl)
    URL.PathRelative -> LocalFile <$> (parseLocStringAndExt $ URL.url_path pathUrl)

instance (IsLocString a) => IsString (Loc_ a) where
  fromString s = case parseURL s of
    Right l -> l
    Left e  -> error e

instance (IsLocString a) => Representable (LocFilePath a) where
  toTextRepr = T.pack . show
  fromTextRepr x = case parseLocStringAndExt $ T.unpack x of
    Left _   -> empty
    Right x' -> pure x'

instance (IsLocString a) => Representable (Loc_ a) where
  toTextRepr = T.pack . show
  fromTextRepr x = case parseURL $ T.unpack x of
    Left _   -> empty
    Right x' -> pure x'

-- | The equivalent of </> from `filepath` package on 'LocFilePath's
appendToLocFilePathAsSubdir :: (IsLocString a) => LocFilePath a -> String -> LocFilePath a
fp `appendToLocFilePathAsSubdir` s = fp <> (('/':s) ^. from locFilePathAsRawFilePath)

-- | Appends a path to a location. The Loc is considered to be a folder, so its
-- possible extension will be /ignored/.
(</>) :: (IsLocString a) => Loc_ a -> String -> Loc_ a
f </> p = f & over locFilePath (`appendToLocFilePathAsSubdir` p)
infixl 4 </>

-- | Alias for '</>'
(<//>) :: (IsLocString a) => Loc_ a -> String -> Loc_ a
(<//>) = (</>)
infixl 4 <//>

-- | Replaces a Loc extension
(-<.>) :: Loc -> String -> Loc
f -<.> ext = f & locFilePath . pathExtension .~ ext
infixl 3 -<.>

-- | Initialises a directory from a Loc to it, so that we can safely write in it
-- afterwards. For a local filesystem, this means creating it.
initDir :: Loc -> IO ()
initDir f@(LocalFile{}) =
  Dir.createDirectoryIfMissing True $ f ^. locFilePath . pathWithoutExt
initDir S3Obj{} = pure ()

-- | Analog to 'Path.takeDirectory' for generalized locations
takeDirectory :: Loc -> Loc
takeDirectory = over (locFilePath . pathWithoutExt) Path.takeDirectory . dropExtension

-- | Analog of 'Path.dropExtension'
dropExtension :: Loc_ a -> Loc_ a
dropExtension f = f & locFilePath . pathExtension .~ ""

-- | Sets the extension unless the 'Loc_' already has one
addExtToLocIfMissing :: Loc_ a -> String -> Loc_ a
addExtToLocIfMissing loc newExt = loc & over locExt (`firstNonEmptyExt` newExt)<|MERGE_RESOLUTION|>--- conflicted
+++ resolved
@@ -17,13 +17,8 @@
 import           Control.Lens
 import           Control.Monad              (foldM)
 import           Data.Aeson
-<<<<<<< HEAD
-import           Data.Binary         (Binary)
-import qualified Data.HashMap.Strict as HM
-=======
 import           Data.Binary                (Binary)
 import qualified Data.HashMap.Strict        as HM
->>>>>>> 7aea80ed
 import           Data.Locations.LocVariable
 import           Data.Representable
 import           Data.String
@@ -42,11 +37,7 @@
   deriving (Eq, Generic, ToJSON, FromJSON)
 
 instance Show LocBit where
-<<<<<<< HEAD
-  show (LocBitChunk s)  = s
-=======
   show (LocBitChunk s)                = s
->>>>>>> 7aea80ed
   show (LocBitVarRef (LocVariable v)) = "{" ++ v ++ "}"
 
 locBitContent :: Lens' LocBit String
